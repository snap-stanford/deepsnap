import copy
import math
import random
import networkx as nx
import numpy as np
import torch
import deepsnap
from deepsnap.graph import Graph
from deepsnap.hetero_graph import HeteroGraph
import pdb
from typing import (
    List,
    Union,
)


class Generator(object):
    r"""
    Abstract class of on the fly generator used in dataset.
    It generates graphs on the fly to be fed into the model.
    """
    def __init__(self, sizes, size_prob=None, dataset_len=0):
        self.sizes = sizes
        if sizes is not None:
            if size_prob is None:
                self.size_prob = np.ones(len(sizes)) / len(sizes)
            else:
                self.size_prob = size_prob
        # by default length of generator dataset is 0
        self._len = dataset_len

    def __len__(self):
        return self._len

    def set_len(self, dataset_len):
        self._len = dataset_len

    def _get_size(self, size=None):
        if size is None:
            return np.random.choice(
                self.sizes, size=1, replace=True, p=self.size_prob
            )[0]
        else:
            return size

    @property
    def num_node_labels(self):
        return 0

    @property
    def num_nodes(self):
        return 0

    @property
    def num_edge_labels(self):
        return 0

    @property
    def num_edges(self):
        return 0

    @property
    def num_graph_labels(self):
        return 0

    def generate(self):
        r"""
        Overwrite in subclass. Generates and returns a Graph object
        """
        return Graph(nx.Graph())


class EnsembleGenerator(Generator):
    def __init__(self, generators, gen_prob=None, dataset_len=0):
        r"""
        A generator that is an ensemble of many generators.

        Args:
            generators: A list of Generators.
            prob: A list with the same length as generators.
                Specifies the probability of sampling from each generator.
                If None, uniformly sample a generator.
        """
        super(EnsembleGenerator, self).__init__(None, dataset_len=dataset_len)
        if gen_prob is None:
            self.gen_prob = np.ones(len(generators)) / len(generators)
        else:
            self.gen_prob = gen_prob
        self.generators = generators

    @property
    def num_node_labels(self):
        r"""
        Returns number of the node labels in the generated graphs.

        Returns:
            int: The number of node labels.
        """
        return max([gen.num_node_labels for gen in self.generators])

    @property
    def num_nodes(self):
        r"""
        Returns number of the nodes in each generated graphs.

        Returns:
            list: List of the number of nodes.
        """
        return [gen.num_nodes for gen in self.generators]

    @property
    def num_edge_labels(self):
        r"""
        Returns number of the edge labels in the generated graphs.

        Returns:
            int: The number of edge labels.
        """
        return max([gen.num_edge_labels for gen in self.generators])

    @property
    def num_edges(self):
        r"""
        Returns number of the edges in each generated graphs.

        Returns:
            list: List of the number of edges.
        """
        return [gen.num_edges for gen in self.generators]

    @property
    def num_graph_labels(self):
        r"""
        Returns number of the graph labels in the generated graphs.

        Returns:
            int: The number of graph labels.
        """
        return max([gen.num_graph_labels for gen in self.generators])

    def generate(self, **kwargs):
        r"""
        Generate a list of graphs.

        Returns:
            list: Generated list of :class:`deepsnap.graph.Graph` objects.
        """
        gen = np.random.choice(self.generators, 1, p=self.gen_prob)[0]
        return gen.generate(**kwargs)


class GraphDataset(object):
    r"""
        A plain python object modeling a list of Graph with various
        (optional) attributes.

        Args:
            TODO: update comments
            graphs (list): A list of Graph.
            task (str): Task this GraphDataset is used for
                (task = 'node' or 'edge' or 'link_pred' or 'graph').
            general_splits_mode (str): Whether to use (general_splits_mode =
                "random": split the graph randomly according to some ratio;
                or "custom": split the graph where all subgraphs are cutomized).
            disjoint_split_mode (str): Whether to use (disjoint_split_mode =
                "random": in the disjoint mode, split the train graph randomly according to some ratio;
                or "custom": in the disjoint mode, split the train graph where all subgraphs are cutomized).
            edge_negative_sampling_ratio (float): The number of negative samples compared
                to that of positive data.
            edge_message_ratio (float): The number of message-passing edges
                compared to that of training edge objectives.
            edge_train_mode (str): Whether to use (edge_train_mode = 'all':
                training edge objectives are the same as the message-passing edges;
                or 'disjoint': training edge objectives are different from message-passing edges;
                or 'train_only': training edge objectives are always the training set edges).
            minimum_node_per_graph (int): If the number of nodes of a graph is smaller than this,
                that graph will be filtered out.
            edge_split_mode (str): Whether to use (edge_split_mode =
                "exact": split the heterogeneous graph according to both ratio and split type;
                or "approximate": split the heterogeneous graph regardless of the split type).
            generator (:class:`deepsnap.dataset.Generator`): The dataset can be on-the-fly-generated.
                When using on the fly generator, the graphs = [] or None, and
                a generator(Generator) is provided, with an overwritten
                generate() method.
        """
    def __init__(
        self, graphs, task: str = "node",
        custom_split_graphs: List[Graph] = None,
        edge_negative_sampling_ratio: float = 1,
        edge_message_ratio: float = 0.8,
        edge_train_mode: str = "all",
        edge_split_mode: str = "exact",
        minimum_node_per_graph: int = 5,
        generator=None,
        resample_negatives=False,
<<<<<<< HEAD
        resample_disjoint=False,
        resample_disjoint_period=1,
        negative_label_val=None
=======
        netlib=None
>>>>>>> dfba721c
    ):
        if netlib is not None:
            deepsnap._netlib = netlib
        if graphs is not None:
            # make sure graphs is a list
            if not isinstance(graphs, list):
                graphs = [graphs]

<<<<<<< HEAD
            # support user input a list of nx.Graph instead of Graph
=======
            # support user' input a list of netlib.Graph instead of Graph
>>>>>>> dfba721c
            for i, graph in enumerate(graphs):
                # if hasattr(graph,"netlib")  and  hasattr(graph.netlib,"Graph")  and  isinstance(graph, graph.netlib.Graph):
                # if netlib != None and isinstance(graph, netlib.Graph):
                #     graphs[i] = Graph(graph, netlib=netlib)
                # elif netlib == None and isinstance(graph, nx.Graph):
                #     graphs[i] = Graph(graph, netlib=nx)
                if not isinstance(graph, Graph):
                    graphs[i] = Graph(graph, netlib=netlib)

        # validity check for `task`
        if task not in ["node", "edge", "link_pred", "graph"]:
            raise ValueError(
                "`task` must be one of 'node', 'edge', 'link_pred' or 'graph'"
            )

        # validity check for `edge_train_mode`
        if edge_train_mode not in ["all", "disjoint"]:
            raise ValueError("`edge_train_mode` must be 'all' or 'disjoint'")

        # validity check for `edge_split_mode`
        if edge_split_mode not in ["exact", "approximate"]:
            raise ValueError(
                "`edge_split_mode` must be 'exact' or 'approximate'"
            )

        # parameter initialization
        self.graphs = graphs
        self.task = task
        self.custom_split_graphs = custom_split_graphs
        self.edge_message_ratio = edge_message_ratio
        self.edge_negative_sampling_ratio = edge_negative_sampling_ratio
        self.edge_train_mode = edge_train_mode
        self.edge_split_mode = edge_split_mode
        self.minimum_node_per_graph = minimum_node_per_graph
        self.resample_negatives = resample_negatives
        self.resample_disjoint = resample_disjoint
        self.resample_disjoint_period = resample_disjoint_period
        self.negative_label_val = negative_label_val
        self._split_types = None
        self._is_tensor = False

        # graphs preprocessing
        if graphs is None or len(graphs) == 0:
            if generator is None:
                raise ValueError("Graphs are None")
            else:
                # on-the-fly dataset
                self.generator = generator
                self.graphs = None
                self.otf_device = None
        elif generator is not None:
            raise ValueError(
                "Both graphs and on-the-fly generator are "
                "provided (only one should be provided."
            )
        else:
            # by default on-the-fly generator is not used.
            # when generator is not provide
            self.generator = None

            # TODO: refactor this piece of logic
            # filter graphs that are too small
            if self.minimum_node_per_graph > 0:
                graphs_filter = []
                for graph in self.graphs:
                    if isinstance(graph, Graph):
                        if isinstance(graph, HeteroGraph):
                            if (
                                sum(graph.num_nodes().values())
                                >= self.minimum_node_per_graph
                            ):
                                graphs_filter.append(graph)
                        else:
                            if graph.num_nodes >= self.minimum_node_per_graph:
                                graphs_filter.append(graph)
                    else:
                        raise TypeError(
                            "element in self.graphs of unexpected type"
                        )
                self.graphs = graphs_filter

            for graph in self.graphs:
                if not hasattr(graph, "_custom_update_flag"):
                    # assign task to graph
                    graph.task = self.task

                    # custom support
                    if isinstance(graph, Graph):
                        if isinstance(graph, HeteroGraph):
                            mapping = {
                                x: x
                                for x in range(sum(graph.num_nodes().values()))
                            }
                        else:
                            mapping = {x: x for x in range(graph.num_nodes)}
                    else:
                        raise TypeError(
                            "element in self.graphs of unexpected type"
                        )

                    graph._custom_update(mapping)

            # TODO: add checker to make sure negative_label_val is set up with
            #       other appropriate parameters
            if self.task == "link_pred":
                if self.negative_label_val is None:
                    negative_label_val = 0
                    for graph in self.graphs:
                        if (
                            hasattr(graph, "edge_label")
                            and (graph.edge_label is not None)
                            and (self.task == "link_pred")
                        ):
                            if isinstance(graph, Graph):
                                if isinstance(graph, HeteroGraph):
                                    for message_type in graph.edge_label:
                                        negative_label_val = max(
                                            negative_label_val,
                                            torch.max(
                                                graph.edge_label[message_type]
                                            ) + 1
                                        )
                                else:
                                    negative_label_val = max(
                                        negative_label_val,
                                        torch.max(graph.edge_label) + 1
                                    )
                            else:
                                raise TypeError(
                                    "element in self.graphs of unexpected type"
                                )

                    self.negative_label_val = negative_label_val

                for graph in self.graphs:
                    graph.negative_label_val = (
                        copy.deepcopy(negative_label_val)
                    )

            self._update_tensor_negative_edges()
            self._custom_mode_update()
        self._reset_cache()

    def _update_tensor_negative_edges(self):
        """
        Custom link prediction cases for homogeneous tensor backend
        """
        if self.task != "link_pred":
            return
        if not all([graph.G is None for graph in self.graphs]):
            return

        any_negative_edges = any(
            ["negative_edge" in graph.keys for graph in self.graphs]
        )
        all_negative_edges = all(
            ["negative_edge" in graph.keys for graph in self.graphs]
        )

        if (not all_negative_edges) and any_negative_edges:
            raise ValueError(
                "either all graphs have negative edges or no graphs have "
                "negative edges."
            )
        else:
            self._is_tensor = True
            for graph in self.graphs:
                graph._edge_label = copy.deepcopy(graph.edge_label)
                graph._edge_label_index = copy.deepcopy(graph.edge_label_index)
                if all_negative_edges:
                    graph._custom_create_neg_sampling(
                        self.edge_negative_sampling_ratio, resample=False
                    )
                else:
                    graph._create_neg_sampling(
                        self.edge_negative_sampling_ratio, resample=False
                    )

    def __len__(self) -> int:
        r"""
        Returns:
            int: The number of graph in graphs.
        """
        if self.graphs is None:
            return len(self.generator)
        else:
            return len(self.graphs)

    @property
    def num_node_features(self) -> int:
        r"""
        Returns node feature dimension in the graph.

        Returns:
            int: The number of features per node in the dataset.
        """
        return self._graph_example.num_node_features

    @property
    def num_node_labels(self) -> int:
        r"""
        Returns node feature dimension in the graph.

        Returns:
            int: The number of labels per node in the dataset.
        """
        if self._num_node_labels is None:
            if self.graphs is None:
                self._num_node_labels = self.generator.num_node_labels
            else:
                self._num_node_labels = (
                    max([graph.num_node_labels for graph in self.graphs])
                )
        return self._num_node_labels

    @property
    def num_nodes(self) -> List[int]:
        r"""
        Return number of nodes in graph list

        Returns:
            list: A list of number of nodes for each graph in graph list
        """
        if self._num_nodes is None:
            if self.graphs is None:
                self._num_nodes = self.generator.num_nodes
            else:
                self._num_nodes = (
                    [graph.num_nodes for graph in self.graphs]
                )
        return self._num_nodes

    @property
    def num_edge_features(self) -> int:
        r"""
        Returns edge feature dimension in the graph.

        Returns:
            int: The number of features per edge in the dataset.
        """
        return self._graph_example.num_edge_features

    @property
    def num_edge_labels(self) -> int:
        r"""
        Returns edge feature dimension in the graph.

        Returns:
            int: The number of labels per edge in the dataset.
        """
        if self._num_edge_labels is None:
            if self.graphs is None:
                self._num_edge_labels = self.generator.num_edge_labels
            else:
                self._num_edge_labels = (
                    max([graph.num_edge_labels for graph in self.graphs])
                )
        return self._num_edge_labels

    @property
    def num_edges(self) -> List[int]:
        r"""
        Return number of nodes in graph list

        Returns:
            list: A list of number of nodes for each graph in graph list
        """
        if self._num_edges is None:
            if self.graphs is None:
                self._num_edges = self.generator.num_edges
            else:
                self._num_edges = (
                    [graph.num_edges for graph in self.graphs]
                )
        return self._num_edges

    @property
    def num_graph_features(self) -> int:
        r"""
        Returns graph feature dimension in the graph.

        Returns:
            int: The number of features per graph in the dataset.
        """
        return self._graph_example.num_graph_features

    @property
    def num_graph_labels(self) -> int:
        r"""
        Returns graph feature dimension in the graph.

        Returns:
            int: The number of labels per graph in the dataset.
        """
        if self._num_graph_labels is None:
            if self.graphs is None:
                self._num_graph_labels = self.generator.num_graph_labels
            else:
                self._num_graph_labels = (
                    max([graph.num_graph_labels for graph in self.graphs])
                )
        return self._num_graph_labels

    @property
    def num_labels(self) -> int:
        r"""
        General wrapper that returns the number of labels depending on the task.

        Returns:
            int: The number of labels, depending on the task
        """
        if self.task == "node":
            return self.num_node_labels
        elif self.task == "edge" or self.task == "link_pred":
            return self.num_edge_labels
        elif self.task == "graph":
            return self.num_graph_labels
        else:
            raise ValueError(f"Task {self.task} not supported")

    def num_dims_dict(self):
        r"""
        Dimensions for all fields.

        Returns:
            dict: Name of the property to the dimension.
                e.g. 'node_feature' -> feature dimension;
                     'graph_label' -> label dimension
        """
        dim_dict = {}
        for key in self._graph_example.keys:
            tensor = self._graph_example[key]
            if not torch.is_tensor(tensor):
                continue
            if tensor.ndim == 1:
                dim_dict[key] = 1
            elif tensor.ndim == 2:
                dim_dict[key] = tensor.size()[-1]
            else:
                raise ValueError(f"Dimension of tensor {key} exceeds 2.")
        return dim_dict

    def _custom_mode_update(self):
        custom_keys = ["general_splits", "disjoint_split", "negative_edges"]
        for custom_key in custom_keys:
            self[f"{custom_key}_mode"] = "random"

        # make sure custom appeared in all graphs or no custom appeared in any graphs
        custom_in_graphs = all(
            (graph.custom is not None) for graph in self.graphs
        )
        custom_not_in_graphs = all(
            (graph.custom is None) for graph in self.graphs
        )
        if not custom_in_graphs and not custom_not_in_graphs:
            raise ValueError(
                "custom needs to be in all graphs or not in any graphs"
            )
        if custom_in_graphs:
            for custom_key in custom_keys:
                custom_key_in_custom = all(
                    (custom_key in graph.custom)
                    for graph in self.graphs
                )
                custom_key_not_in_custom = all(
                    (custom_key not in graph.custom) for graph in self.graphs
                )
                if not custom_key_in_custom and not custom_key_not_in_custom:
                    raise ValueError(
                        f"{custom_key} needs to be in all `graph.custom`s or "
                        "not in any `graph.custom`s"
                    )
                if custom_key_in_custom:
                    self[f"{custom_key}_mode"] = "custom"

        # custom inductive splits
        if self.custom_split_graphs is not None:
            self.general_splits_mode = "custom"

    def _split_transductive(
        self,
        split_ratio: List[float],
        split_types: List[str] = None,
        shuffle: bool = True
    ) -> List[Graph]:
        r"""
        Split the dataset assuming training process is transductive.

        Args:
            split_ratio: number of data splitted into train, validation
                (and test) set.

        Returns:
            list: A list of 3 (2) lists of :class:`deepsnap.graph.Graph` object corresponding
            to train, validation (and test) set.
        """
        split_graphs = []
        for graph in self.graphs:
            if self.general_splits_mode == "custom":
                split_graph = graph._custom_split(
                    task=self.task
                )
            elif self.general_splits_mode == "random":
                if isinstance(graph, Graph):
                    if isinstance(graph, HeteroGraph):
                        split_graph = graph.split(
                            task=self.task,
                            split_types=split_types,
                            split_ratio=split_ratio,
                            edge_split_mode=self.edge_split_mode,
                            shuffle=shuffle
                        )
                    else:
                        split_graph = graph.split(
                            self.task, split_ratio, shuffle=shuffle
                        )
                else:
                    raise TypeError(
                        "element in self.graphs of unexpected type"
                    )
            split_graphs.append(split_graph)
        split_graphs = list(map(list, zip(*split_graphs)))

        # TODO: reorg these checkers
        if self.disjoint_split_mode == "custom":
            # resample_disjoint when in disjoint split custom mode
            # would override the custom disjoint split edges
            self.resample_disjoint = False
            for i, graph in enumerate(split_graphs[0]):
                if (
                    self.task == "link_pred"
                    and self.edge_train_mode == "disjoint"
                ):
                    graph = graph._custom_split_link_pred_disjoint()
                    split_graphs[0][i] = graph

        elif self.disjoint_split_mode == "random":
            for i, graph in enumerate(split_graphs[0]):
                if (
                    self.task == "link_pred"
                    and self.edge_train_mode == "disjoint"
                ):
                    if isinstance(graph, Graph):
                        # store the original edge_label
                        graph_edge_label = None
                        if (
                            self.resample_disjoint
                            and hasattr(graph, "edge_label")
                        ):
                            graph_edge_label = graph.edge_label

                        if isinstance(graph, HeteroGraph):
                            graph = graph.split_link_pred(
                                split_types=split_types,
                                split_ratio=self.edge_message_ratio,
                                edge_split_mode=self.edge_split_mode
                            )[1]
                        else:
                            graph = graph.split_link_pred(
                                self.edge_message_ratio
                            )[1]
                        graph.is_train = True
                        split_graphs[0][i] = graph

                        # save the original edge_label
                        if graph_edge_label is not None:
                            graph._edge_label = copy.deepcopy(graph_edge_label)
                        else:
                            graph._edge_label = None
                    else:
                        raise TypeError(
                            "element in self.graphs of unexpected type"
                        )

        # list of num_splits datasets
        # (e.g. [train dataset, val dataset, test dataset])
        dataset_return = []
        if self.negative_edges_mode == "random":
            for x in split_graphs:
                dataset_current = copy.copy(self)
                dataset_current.graphs = x
                if self.task == "link_pred":
                    for graph_temp in dataset_current.graphs:
                        if isinstance(graph_temp, Graph):
                            if isinstance(graph_temp, HeteroGraph):
                                graph_temp._create_neg_sampling(
                                    negative_sampling_ratio=(
                                        self.edge_negative_sampling_ratio
                                    ),
                                    split_types=split_types
                                )
                            else:
                                graph_temp._create_neg_sampling(
                                    self.edge_negative_sampling_ratio
                                )
                        else:
                            raise TypeError(
                                "element in self.graphs of unexpected type"
                            )
                dataset_return.append(dataset_current)
        elif self.negative_edges_mode == "custom":
            for i, x in enumerate(split_graphs):
                dataset_current = copy.copy(self)
                dataset_current.graphs = x
                if self.task == "link_pred":
                    for j, graph_temp in enumerate(dataset_current.graphs):
                        if isinstance(graph_temp, Graph):
                            graph_temp.negative_edge = (
                                graph_temp.negative_edges[i]
                            )
                            if isinstance(graph_temp, HeteroGraph):
                                graph_temp._custom_create_neg_sampling(
                                    self.edge_negative_sampling_ratio,
                                    split_types=split_types
                                )
                            else:
                               graph_temp._custom_create_neg_sampling(
                                    self.edge_negative_sampling_ratio
                                )
                        else:
                            raise TypeError(
                                "element in self.graphs of unexpected type"
                            )
                dataset_return.append(dataset_current)
        # resample negatives for train split (only for link prediction)
        dataset_return[0].resample_negatives = True
        return dataset_return

    def _split_inductive(
        self,
        split_ratio: List[float],
        split_types: List[str] = None,
        shuffle: bool = True
    ) -> List[Graph]:
        r"""
        Split the dataset assuming training process is inductive.

        Args:
            split_ratio: number of data splitted into train, validation
                (and test) set.

        Returns:
            List[Graph]: a list of 3 (2) lists of graph object corresponding to train, validation (and test) set.
        """
        if self.general_splits_mode == "custom":
            split_graphs = self.custom_split_graphs
        elif self.general_splits_mode == "random":
            num_graphs = len(self.graphs)
            if num_graphs < len(split_ratio):
                raise ValueError(
                    "in _split_inductive num of graphs are smaller than the "
                    "number of splitted parts"
                )

            if shuffle:
                self._shuffle()
            # a list of num_splits list of graphs
            # (e.g. [train graphs, val graphs, test graphs])
            split_graphs = []
            split_offset = 0

            # perform `secure split` s.t. guarantees all splitted graph list
            # contains at least one graph.
            for i, split_ratio_i in enumerate(split_ratio):
                if i != len(split_ratio) - 1:
                    num_split_i = (
                        1 +
                        int(split_ratio_i * (num_graphs - len(split_ratio)))
                    )
                    split_graphs.append(
                        self.graphs[split_offset: split_offset + num_split_i])
                    split_offset += num_split_i
                else:
                    split_graphs.append(self.graphs[split_offset:])

        # create objectives for link_pred task
        if self.task == "link_pred":
            # if disjoint, this will split all graph's edges into 2:
            # message passing and objective edges
            # which is returned by the [1] of the split graphs
            if self.edge_train_mode == "disjoint":
                split_start = 0
            # in all mode, train graph has all edges used for both
            # message passing and objective.
            elif self.edge_train_mode == "all":
                split_start = 1
            for i in range(split_start, len(split_graphs)):
                for j in range(len(split_graphs[i])):
                    graph_temp = split_graphs[i][j]
                    if isinstance(graph_temp, Graph):
                        # store the original edge_label
                        graph_edge_label = None
                        if (
                            self.resample_disjoint
                            and (i == 0)
                            and hasattr(graph_temp, "edge_label")
                        ):
                            graph_edge_label = graph_temp.edge_label

                        if isinstance(graph_temp, HeteroGraph):
                            graph_temp = (
                                graph_temp.split_link_pred(
                                    split_types,
                                    self.edge_message_ratio,
                                    self.edge_split_mode
                                )[1]
                            )
                        else:
                            graph_temp = (
                                graph_temp.split_link_pred(
                                    self.edge_message_ratio
                                )[1]
                            )

                        # save the original edge_label
                        if graph_edge_label is not None:
                            graph_temp._edge_label = (
                                copy.deepcopy(graph_edge_label)
                            )
                        else:
                            graph_temp._edge_label = None

                        # set is_train flag
                        if i == 0:
                            graph_temp.is_train = True

                        split_graphs[i][j] = graph_temp
                    else:
                        raise TypeError(
                            "element in self.graphs of unexpected type."
                        )

        # list of num_splits datasets
        dataset_return = []
        for graphs in split_graphs:
            dataset_current = copy.copy(self)
            dataset_current.graphs = graphs
            if self.task == "link_pred":
                for graph_temp in dataset_current.graphs:
                    if isinstance(graph_temp, Graph):
                        if isinstance(graph_temp, HeteroGraph):
                            graph_temp._create_neg_sampling(
                                negative_sampling_ratio=(
                                    self.edge_negative_sampling_ratio
                                ),
                                split_types=split_types
                            )
                        else:
                            graph_temp._create_neg_sampling(
                                self.edge_negative_sampling_ratio
                            )
                    else:
                        raise TypeError(
                            "element in self.graphs of unexpected type"
                        )
            dataset_return.append(dataset_current)

        # resample negatives for train split (only for link prediction)
        dataset_return[0].resample_negatives = True

        return dataset_return

    def split(
        self,
        transductive: bool = True,
        split_ratio: List[float] = None,
        split_types: Union[str, List[str]] = None,
        shuffle: bool = True
    ) -> List[Graph]:
        r""" Split datasets into train, validation (and test) set.

        Args:
            transductive: whether the training process is transductive
                or inductive. Inductive split is always used for graph-level tasks (
                self.task == 'graph').
            split_ratio: number of data splitted into train, validation
                (and test) set.

        Returns:
            list: a list of 3 (2) lists of :class:`deepsnap.graph.Graph` objects corresponding to train, validation (and test) set.
        """
        if self.graphs is None:
            raise RuntimeError(
                "Split is not supported for on-the-fly dataset. "
                "Construct different on-the-fly datasets for train, val "
                "and test. Or perform split at batch level."
            )
        if split_ratio is None:
            split_ratio = [0.8, 0.1, 0.1]
        if not isinstance(split_ratio, list):
            raise TypeError("Split ratio must be a list.")
        if len(split_ratio) > 3:
            raise ValueError(
                "Split ratio must contain less than or equal to three values."
            )
        if not math.isclose(sum(split_ratio), 1.0):
            raise ValueError("Split ratio must sum up to 1.")
        if not all(
            isinstance(split_ratio_i, float)
            for split_ratio_i in split_ratio
        ):
            raise TypeError("Split ratio must contain all floats.")
        if not all(split_ratio_i > 0 for split_ratio_i in split_ratio):
            raise ValueError("Split ratio must contain all positivevalues.")

        # store the most recent split types
        self._split_types = split_types

        # check self._is_tensor
        if self._is_tensor:
            for graph in self.graphs:
                graph.edge_label_index = graph._edge_label_index
                graph.edge_label = graph._edge_label

        # list of num_splits datasets
        dataset_return = []
        if transductive:
            if self.task == "graph":
                raise ValueError(
                    "in transductive mode, self.task is graph does not "
                    "make sense."
                )
            dataset_return = (
                self._split_transductive(
                    split_ratio, split_types, shuffle=shuffle
                )
            )
        else:
            dataset_return = (
                self._split_inductive(
                    split_ratio,
                    split_types,
                    shuffle=shuffle
                )
            )

        return dataset_return

    def resample_disjoint(self):
        r""" Resample disjoint edge split of message passing and objective links.

        Note that if apply_transform (on the message passing graph)
        was used before this resampling, it needs to be
        re-applied, after resampling, to update some of the edges that were in objectives.
        """
        if self.graphs is None:
            raise RuntimeError(
                "Resampling disjoint is not needed for on-the-fly dataset. "
                "Split the on-the-fly data as the batch arrives."
            )
        graphs = []
        for graph in self.graphs:
            graphs.append(graph.resample_disjoint(self.edge_message_ratio))
        self.graphs = graphs

    def _reset_cache(self):
        r"""
        Resets internal cache for graph examples, num_node_labels etc.
        """
        self._num_node_labels = None
        self._num_nodes = None
        self._num_edge_labels = None
        self._num_edges = None
        self._num_graph_labels = None
        # TODO: consider the heterogeneous graph case
        if self.graphs is None:
            self._graph_example = self.generator.generate()
            if not isinstance(self._graph_example, Graph):
                self._graph_example = Graph(self._graph_example)
        else:
            self._graph_example = self.graphs[0]

    def apply_transform(
        self, transform,
        update_tensor: bool = True,
        update_graph: bool = False,
        deep_copy: bool = False,
        **kwargs
    ):
        r"""
        Applies a transformation to each graph object in parallel by first
        calling `to_data_list`, applying the transform, and then perform
        re-batching again to a `GraphDataset`.

        Args:
            transform: user-defined transformation function.
            update_tensor: whether request the Graph object remain unchanged.
            kwargs: parameters used in transform function in Graph object.
        """
        # currently does not support transform for on-the-fly dataset
        if self.graphs is None:
            raise ValueError(
                "On-the-fly datasets do not support transform. "
                "Transform can be done at the batch level."
            )
        # TODO: parallel apply
        new_dataset = copy.copy(self)
        new_dataset.graphs = [
            graph.apply_transform(
                transform, update_tensor, update_graph,
                deep_copy, **kwargs
            )
            for graph in self.graphs
        ]
        # update example graph used for num_node_features etc.
        new_dataset._reset_cache()
        return new_dataset

    def filter(self, filter_fn, deep_copy: bool = False, **kwargs):
        r""" Filter the dataset, discarding graph data G where filter_fn(G) is False.

        GraphDataset.apply_transform is an analog of python map in graph dataset, while
        GraphDataset.filter is an analog of python filter.

        Args:
            filter_fn: user-defined filter function that returns True (keep) or
                False (discard) for graph object in this dataset.
            deep_copy: whether to deep copy all graph objects in the returned list.
            kwargs: parameters used in the filter function.

        Returns:
            A new dataset where graphs are filtered by the given filter function.
        """
        # currently does not support filter for on-the-fly dataset
        if self.graphs is None:
            raise ValueError(
                "On-the-fly datasets do not support transform."
                "Filter can be done at the batch level."
            )
        new_dataset = copy.copy(self)
        new_dataset.graphs = [
            graph for graph in self.graphs if filter_fn(graph, **kwargs)]
        # update example graph used for num_node_features etc.
        new_dataset._reset_cache()
        return new_dataset

    def to(self, device):
        r"""
        Transfer Graph object in the graphs to specified device.

        Args:
            device: Specified device name
        """
        if self.graphs is None:
            self.otf_device = device
        else:
            for graph in self.graphs:
                graph.to(device)

    def _shuffle(self):
        r"""
        shuffle Graph object in graphs.
        """
        if self.graphs is not None:
            random.shuffle(self.graphs)

    @staticmethod
    def pyg_to_graphs(
        dataset,
        verbose: bool = False,
        fixed_split: bool = False,
        tensor_backend: bool = False,
        netlib = None
    ) -> List[Graph]:
        r"""
        Transform a torch_geometric.data.Dataset object to a list of Graph object.

        Args:
            dataset: a torch_geometric.data.Dataset object.
            verbose: if print verbose warning
            fixed_split: if load fixed data split from PyG dataset
            tensor_backend: if using the tensor backend

        Returns:
            list: A list of :class:`deepsnap.graph.Graph` object.
        """

        if fixed_split:
            graphs = [
                Graph.pyg_to_graph(
<<<<<<< HEAD
                    data, verbose=verbose, fixed_split=True,
                    tensor_backend=tensor_backend
=======
                    data, verbose=verbose, fixed_split=True, 
                    tensor_backend=tensor_backend, netlib=netlib
>>>>>>> dfba721c
                )
                for data in dataset
            ]
            graphs_split = [[graph] for graph in graphs[0]]
            return graphs_split
        else:
            return [
                Graph.pyg_to_graph(
<<<<<<< HEAD
                    data, verbose=verbose,
                    tensor_backend=tensor_backend
=======
                    data, verbose=verbose, 
                    tensor_backend=tensor_backend,
                    netlib=netlib
>>>>>>> dfba721c
                )
                for data in dataset
            ]

    def __getitem__(self, idx: int) -> Union[Graph, List[Graph]]:
        r"""
        Takes in an integer (or a list of integers)
        returns a single Graph object (a subset of graphs).

        Args:
            idx: index to be selected from graphs.

        Returns:
            Union[:class:`deepsnap.graph.Graph`, List[:class:`deepsnap.graph.Graph`]]: A single
            :class:`deepsnap.graph.Graph` object or subset of :class:`deepsnap.graph.Graph` objects.
        """
        # TODO: add the hetero graph equivalent of these functions ?
        if self.graphs is None:
            graph = self.generator.generate()
            if not isinstance(graph, Graph):
                graph = Graph(graph)
            # generated an networkx graph
            if self.otf_device is not None:
                graph.to(self.otf_device)
        elif isinstance(idx, int):
            graph = self.graphs[idx]
        else:
            # sliceing of dataset
            dataset = self._index_select(idx)
            return dataset


        # TODO: remove self.task check by add corresponding checker in the __init__
        if (
            self.task == "link_pred"
            and self.edge_train_mode == "disjoint"
            and self.resample_disjoint
            and graph.is_train
        ):
            if not hasattr(graph, "resample_disjoint_period"):
                graph.resample_disjoint_period = self.resample_disjoint_period

            if isinstance(graph, Graph):
                if isinstance(graph, HeteroGraph):
                    graph = graph.resample_disjoint(
                        split_types=self._split_types,
                        message_ratio=self.edge_message_ratio
                    )
                else:
                    graph = graph.resample_disjoint(self.edge_message_ratio)
            else:
                raise TypeError(
                    "element in self.graphs of unexpected type."
                )

        if self.task == "link_pred" and self.resample_negatives:
            resample_negative_flag = True
            # after graph just resampled disjoint training data
            # graph.edge_label is reset to original state,
            # the negative sampling process needs to utilize
            # resample=False mode.
            if (
                hasattr(graph, "_resample_disjoint_flag")
                and graph._resample_disjoint_flag
            ):
                resample_negative_flag = False

            # resample negative examples
            if isinstance(graph, Graph):
                if isinstance(graph, HeteroGraph):
                    if self.negative_edges_mode == "random":
                        graph._create_neg_sampling(
                            self.edge_negative_sampling_ratio,
                            split_types=self._split_types,
                            resample=resample_negative_flag
                        )
                    elif self.negative_edges_mode == "custom":
                        graph._custom_create_neg_sampling(
                            self.edge_negative_sampling_ratio,
                            split_types=self._split_types,
                            resample=resample_negative_flag
                        )
                else:
                    if self.negative_edges_mode == "random":
                        graph._create_neg_sampling(
                            self.edge_negative_sampling_ratio,
                            resample=resample_negative_flag
                        )
                    elif self.negative_edges_mode == "custom":
                        graph._custom_create_neg_sampling(
                            self.edge_negative_sampling_ratio,
                            resample=resample_negative_flag
                        )
            else:
                raise TypeError(
                    "element in self.graphs of unexpected type."
                )

        if self.graphs is not None and isinstance(idx, int):
            self.graphs[idx] = graph

        return graph

    def __setitem__(self, key: str, value):
        """Sets the attribute :obj:`key` to :obj:`value`."""
        setattr(self, key, value)

    def _index_select(self, idx: int) -> List[Graph]:
        r"""
        Takes in a list of integers, returns a subset of graphs
        corresponding to the list of integers.

        Args:
            idx: index to be selected from graphs.

        Returns:
            List[Graph]: a single Graph object or subset of graphs.
        """
        if self.graphs is None:
            # _index_select is only called when self.graphs is not None
            raise NotImplementedError(
                "Index select is not available for on-the-fly dataset."
            )

        if isinstance(idx, slice):
            dataset = copy.copy(self)
            dataset.graphs = self.graphs[idx]
        elif torch.is_tensor(idx):
            if (
                idx.dtype == torch.long
                or idx.dtype == torch.int
            ):
                dataset = self._index_select(idx.tolist())
            elif idx.dtype == torch.bool:
                dataset = self._index_select(idx.nonzero().flatten().tolist())
            else:
                raise TypeError(
                    f"your index type is {idx.dtype}, only tensor of type "
                    "torch.long, torch.int or torch.bool are accepted."
                )
        elif isinstance(idx, list) or isinstance(idx, tuple):
            dataset = copy.copy(self)
            dataset.graphs = [self.graphs[x] for x in idx]
        else:
            raise IndexError(
                "Only integers, slices (`:`), list, tuples, and long or bool "
                f"tensors are valid indices (got {type(idx).__name__})."
            )
        return dataset

    def __repr__(self) -> str:  # pragma: no cover
        descriptor = (
            len(self) if self.graphs is not None else self.generator.__class__
        )
        return f"{self.__class__.__name__}({descriptor})"<|MERGE_RESOLUTION|>--- conflicted
+++ resolved
@@ -193,13 +193,10 @@
         minimum_node_per_graph: int = 5,
         generator=None,
         resample_negatives=False,
-<<<<<<< HEAD
         resample_disjoint=False,
         resample_disjoint_period=1,
-        negative_label_val=None
-=======
+        negative_label_val=None,
         netlib=None
->>>>>>> dfba721c
     ):
         if netlib is not None:
             deepsnap._netlib = netlib
@@ -208,11 +205,7 @@
             if not isinstance(graphs, list):
                 graphs = [graphs]
 
-<<<<<<< HEAD
-            # support user input a list of nx.Graph instead of Graph
-=======
             # support user' input a list of netlib.Graph instead of Graph
->>>>>>> dfba721c
             for i, graph in enumerate(graphs):
                 # if hasattr(graph,"netlib")  and  hasattr(graph.netlib,"Graph")  and  isinstance(graph, graph.netlib.Graph):
                 # if netlib != None and isinstance(graph, netlib.Graph):
@@ -1093,13 +1086,8 @@
         if fixed_split:
             graphs = [
                 Graph.pyg_to_graph(
-<<<<<<< HEAD
-                    data, verbose=verbose, fixed_split=True,
-                    tensor_backend=tensor_backend
-=======
                     data, verbose=verbose, fixed_split=True, 
                     tensor_backend=tensor_backend, netlib=netlib
->>>>>>> dfba721c
                 )
                 for data in dataset
             ]
@@ -1108,14 +1096,9 @@
         else:
             return [
                 Graph.pyg_to_graph(
-<<<<<<< HEAD
-                    data, verbose=verbose,
-                    tensor_backend=tensor_backend
-=======
                     data, verbose=verbose, 
                     tensor_backend=tensor_backend,
                     netlib=netlib
->>>>>>> dfba721c
                 )
                 for data in dataset
             ]

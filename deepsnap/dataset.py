--- conflicted
+++ resolved
@@ -1023,11 +1023,8 @@
         dataset,
         verbose: bool = False,
         fixed_split: bool = False,
-<<<<<<< HEAD
+        tensor_backend: bool = False,
         netlib = None
-=======
-        tensor_backend: bool = False
->>>>>>> ce858a2e
     ) -> List[Graph]:
         r"""
         Transform a torch_geometric.data.Dataset object to a list of Graph object.
@@ -1044,28 +1041,21 @@
 
         if fixed_split:
             graphs = [
-<<<<<<< HEAD
-                Graph.pyg_to_graph(data, verbose=verbose, fixed_split=True, netlib=netlib)
-=======
                 Graph.pyg_to_graph(
                     data, verbose=verbose, fixed_split=True, 
-                    tensor_backend=tensor_backend
+                    tensor_backend=tensor_backend, netlib=netlib
                 )
->>>>>>> ce858a2e
                 for data in dataset
             ]
             graphs_split = [[graph] for graph in graphs[0]]
             return graphs_split
         else:
             return [
-<<<<<<< HEAD
-                Graph.pyg_to_graph(data, verbose=verbose, netlib=netlib)
-=======
                 Graph.pyg_to_graph(
                     data, verbose=verbose, 
-                    tensor_backend=tensor_backend
+                    tensor_backend=tensor_backend,
+                    netlib=netlib
                 )
->>>>>>> ce858a2e
                 for data in dataset
             ]
 

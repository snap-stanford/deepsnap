import copy
import math
import random
import networkx as nx
import numpy as np
import torch
from deepsnap.graph import Graph
from deepsnap.hetero_graph import HeteroGraph
import pdb
from typing import (
    List,
    Union,
)


class Generator(object):
    r"""
    Abstract class of on the fly generator used in dataset.
    It generates graphs on the fly to be fed into the model.
    """
    def __init__(self, sizes, size_prob=None, dataset_len=0):
        self.sizes = sizes
        if sizes is not None:
            if size_prob is None:
                self.size_prob = np.ones(len(sizes)) / len(sizes)
            else:
                self.size_prob = size_prob
        # by default length of generator dataset is 0
        self._len = dataset_len

    def __len__(self):
        return self._len

    def set_len(self, dataset_len):
        self._len = dataset_len

    def _get_size(self, size=None):
        if size is None:
            return np.random.choice(
                self.sizes, size=1, replace=True, p=self.size_prob
            )[0]
        else:
            return size

    @property
    def num_node_labels(self):
        return 0

    @property
    def num_nodes(self):
        return 0

    @property
    def num_edge_labels(self):
        return 0

    @property
    def num_edges(self):
        return 0

    @property
    def num_graph_labels(self):
        return 0

    def generate(self):
        r"""
        Overwrite in subclass. Generates and returns a Graph object
        """
        return Graph(nx.Graph())


class EnsembleGenerator(Generator):
    def __init__(self, generators, gen_prob=None, dataset_len=0):
        r"""
        A generator that is an ensemble of many generators.

        Args:
            generators: A list of Generators.
            prob: A list with the same length as generators.
                Specifies the probability of sampling from each generator.
                If None, uniformly sample a generator.
        """
        super(EnsembleGenerator, self).__init__(None, dataset_len=dataset_len)
        if gen_prob is None:
            self.gen_prob = np.ones(len(generators)) / len(generators)
        else:
            self.gen_prob = gen_prob
        self.generators = generators

    @property
    def num_node_labels(self):
        r"""
        Returns number of the node labels in the generated graphs.

        Returns:
            int: The number of node labels.
        """
        return max([gen.num_node_labels for gen in self.generators])

    @property
    def num_nodes(self):
        r"""
        Returns number of the nodes in each generated graphs.

        Returns:
            list: List of the number of nodes.
        """
        return [gen.num_nodes for gen in self.generators]

    @property
    def num_edge_labels(self):
        r"""
        Returns number of the edge labels in the generated graphs.

        Returns:
            int: The number of edge labels.
        """
        return max([gen.num_edge_labels for gen in self.generators])

    @property
    def num_edges(self):
        r"""
        Returns number of the edges in each generated graphs.

        Returns:
            list: List of the number of edges.
        """
        return [gen.num_edges for gen in self.generators]

    @property
    def num_graph_labels(self):
        r"""
        Returns number of the graph labels in the generated graphs.

        Returns:
            int: The number of graph labels.
        """
        return max([gen.num_graph_labels for gen in self.generators])

    def generate(self, **kwargs):
        r"""
        Generate a list of graphs.

        Returns:
            list: Generated list of :class:`deepsnap.graph.Graph` objects.
        """
        gen = np.random.choice(self.generators, 1, p=self.gen_prob)[0]
        return gen.generate(**kwargs)


class GraphDataset(object):
    r"""
        A plain python object modeling a list of Graph with various
        (optional) attributes.

        Args:
            TODO: update comments
            graphs (list): A list of Graph.
            task (str): Task this GraphDataset is used for
                (task = 'node' or 'edge' or 'link_pred' or 'graph').
            general_splits_mode (str): Whether to use (general_splits_mode =
                "random": split the graph randomly according to some ratio;
                or "custom": split the graph where all subgraphs are cutomized).
            disjoint_split_mode (str): Whether to use (disjoint_split_mode =
                "random": in the disjoint mode, split the train graph randomly according to some ratio;
                or "custom": in the disjoint mode, split the train graph where all subgraphs are cutomized).
            edge_negative_sampling_ratio (float): The number of negative samples compared
                to that of positive data.
            edge_message_ratio (float): The number of message-passing edges
                compared to that of training edge objectives.
            edge_train_mode (str): Whether to use (edge_train_mode = 'all':
                training edge objectives are the same as the message-passing edges;
                or 'disjoint': training edge objectives are different from message-passing edges;
                or 'train_only': training edge objectives are always the training set edges).
            minimum_node_per_graph (int): If the number of nodes of a graph is smaller than this,
                that graph will be filtered out.
            edge_split_mode (str): Whether to use (edge_split_mode =
                "exact": split the heterogeneous graph according to both ratio and split type;
                or "approximate": split the heterogeneous graph regardless of the split type).
            generator (:class:`deepsnap.dataset.Generator`): The dataset can be on-the-fly-generated.
                When using on the fly generator, the graphs = [] or None, and
                a generator(Generator) is provided, with an overwritten
                generate() method.
        """
    def __init__(
        self, graphs, task: str = "node",
        custom_split_graphs: List[Graph] = None,
        edge_negative_sampling_ratio: float = 1,
        edge_message_ratio: float = 0.8,
        edge_train_mode: str = "all",
        edge_split_mode: str = "exact",
        minimum_node_per_graph: int = 5,
        generator=None,
    ):

        if graphs is not None:
            # make sure graphs is a list
            if not isinstance(graphs, list):
                graphs = [graphs]

            # support user' input a list of nx.Graph instead of Graph
            for i, graph in enumerate(graphs):
                if isinstance(graph, nx.Graph):
                    graphs[i] = Graph(graph)

        # validity check for `task`
        if task not in ["node", "edge", "link_pred", "graph"]:
            raise ValueError(
                "`task` must be one of 'node', 'edge', 'link_pred' or 'graph'"
            )

        # validity check for `edge_train_mode`
        if edge_train_mode not in ["all", "disjoint"]:
            raise ValueError("`edge_train_mode` must be 'all' or 'disjoint'")

        # validity check for `edge_split_mode`
        if edge_split_mode not in ["exact", "approximate"]:
            raise ValueError(
                "`edge_split_mode` must be 'exact' or 'approximate'"
            )

        # parameter initialization
        self.graphs = graphs
        self.task = task
        self.custom_split_graphs = custom_split_graphs
        self.edge_message_ratio = edge_message_ratio
        self.edge_negative_sampling_ratio = edge_negative_sampling_ratio
        self.edge_train_mode = edge_train_mode
        self.edge_split_mode = edge_split_mode
        self.minimum_node_per_graph = minimum_node_per_graph
        self._resample_negatives = False
        self._split_types = None

        # graphs preprocessing
        if graphs is None or len(graphs) == 0:
            if generator is None:
                raise ValueError("Graphs are None")
            else:
                # on-the-fly dataset
                self.generator = generator
                self.graphs = None
                self.otf_device = None
        elif generator is not None:
            raise ValueError(
                "Both graphs and on-the-fly generator are "
                "provided (only one should be provided."
            )
        else:
            # by default on-the-fly generator is not used.
            # when generator is not provide
            self.generator = None

            for graph in graphs:
                graph._custom_update()
                graph.task = self.task

            # filter graphs that are too small
            if self.minimum_node_per_graph > 0:
                graphs_filter = []
                for graph in self.graphs:
                    if isinstance(graph, Graph):
                        if isinstance(graph, HeteroGraph):
                            if (
                                sum(graph.num_nodes().values())
                                >= self.minimum_node_per_graph
                            ):
                                graphs_filter.append(graph)
                        else:
                            if graph.num_nodes >= self.minimum_node_per_graph:
                                graphs_filter.append(graph)
                    else:
                        raise TypeError(
                            "element in self.graphs of unexpected type"
                        )
                self.graphs = graphs_filter
            self._custom_mode_update()
        self._reset_cache()

    def __len__(self) -> int:
        r"""
        Returns:
            int: The number of graph in graphs.
        """
        if self.graphs is None:
            return len(self.generator)
        else:
            return len(self.graphs)

    @property
    def num_node_features(self) -> int:
        r"""
        Returns node feature dimension in the graph.

        Returns:
            int: The number of features per node in the dataset.
        """
        return self._graph_example.num_node_features

    @property
    def num_node_labels(self) -> int:
        r"""
        Returns node feature dimension in the graph.

        Returns:
            int: The number of labels per node in the dataset.
        """
        if self._num_node_labels is None:
            if self.graphs is None:
                self._num_node_labels = self.generator.num_node_labels
            else:
                self._num_node_labels = (
                    max([graph.num_node_labels for graph in self.graphs])
                )
        return self._num_node_labels

    @property
    def num_nodes(self) -> List[int]:
        r"""
        Return number of nodes in graph list

        Returns:
            list: A list of number of nodes for each graph in graph list
        """
        if self._num_nodes is None:
            if self.graphs is None:
                self._num_nodes = self.generator.num_nodes
            else:
                self._num_nodes = (
                    [graph.num_nodes for graph in self.graphs]
                )
        return self._num_nodes

    @property
    def num_edge_features(self) -> int:
        r"""
        Returns edge feature dimension in the graph.

        Returns:
            int: The number of features per edge in the dataset.
        """
        return self._graph_example.num_edge_features

    @property
    def num_edge_labels(self) -> int:
        r"""
        Returns edge feature dimension in the graph.

        Returns:
            int: The number of labels per edge in the dataset.
        """
        if self._num_edge_labels is None:
            if self.graphs is None:
                self._num_edge_labels = self.generator.num_edge_labels
            else:
                self._num_edge_labels = (
                    max([graph.num_edge_labels for graph in self.graphs])
                )
        return self._num_edge_labels

    @property
    def num_edges(self) -> List[int]:
        r"""
        Return number of nodes in graph list

        Returns:
            list: A list of number of nodes for each graph in graph list
        """
        if self._num_edges is None:
            if self.graphs is None:
                self._num_edges = self.generator.num_edges
            else:
                self._num_edges = (
                    [graph.num_edges for graph in self.graphs]
                )
        return self._num_edges

    @property
    def num_graph_features(self) -> int:
        r"""
        Returns graph feature dimension in the graph.

        Returns:
            int: The number of features per graph in the dataset.
        """
        return self._graph_example.num_graph_features

    @property
    def num_graph_labels(self) -> int:
        r"""
        Returns graph feature dimension in the graph.

        Returns:
            int: The number of labels per graph in the dataset.
        """
        if self._num_graph_labels is None:
            if self.graphs is None:
                self._num_graph_labels = self.generator.num_graph_labels
            else:
                self._num_graph_labels = (
                    max([graph.num_graph_labels for graph in self.graphs])
                )
        return self._num_graph_labels

    @property
    def num_labels(self) -> int:
        r"""
        General wrapper that returns the number of labels depending on the task.

        Returns:
            int: The number of labels, depending on the task
        """
        if self.task == "node":
            return self.num_node_labels
        elif self.task == "edge" or self.task == "link_pred":
            return self.num_edge_labels
        elif self.task == "graph":
            return self.num_graph_labels
        else:
            raise ValueError(f"Task {self.task} not supported")

    def num_dims_dict(self):
        r"""
        Dimensions for all fields.

        Returns:
            dict: Name of the property to the dimension.
                e.g. 'node_feature' -> feature dimension;
                     'graph_label' -> label dimension
        """
        dim_dict = {}
        for key in self._graph_example.keys:
            tensor = self._graph_example[key]
            if not torch.is_tensor(tensor):
                continue
            if tensor.ndim == 1:
                dim_dict[key] = 1
            elif tensor.ndim == 2:
                dim_dict[key] = tensor.size()[-1]
            else:
                raise ValueError(f"Dimension of tensor {key} exceeds 2.")
        return dim_dict

    def _custom_mode_update(self):
        custom_keys = ["general_splits", "disjoint_split", "negative_edges"]
        for custom_key in custom_keys:
            self[f"{custom_key}_mode"] = "random"

        # make sure custom appeared in all graphs or no custom appeared in any graphs
        custom_in_graphs = all(
            (graph.custom is not None) for graph in self.graphs
        )
        custom_not_in_graphs = all(
            (graph.custom is None) for graph in self.graphs
        )
        if not custom_in_graphs and not custom_not_in_graphs:
            raise ValueError(
                "custom needs to be in all graphs or not in any graphs"
            )
        if custom_in_graphs:
            for custom_key in custom_keys:
                custom_key_in_custom = all(
                    (custom_key in graph.custom)
                    for graph in self.graphs
                )
                custom_key_not_in_custom = all(
                    (custom_key not in graph.custom) for graph in self.graphs
                )
                if not custom_key_in_custom and not custom_key_not_in_custom:
                    raise ValueError(
                        f"{custom_key} needs to be in all `graph.custom`s or "
                        "not in any `graph.custom`s"
                    )
                if custom_key_in_custom:
                    self[f"{custom_key}_mode"] = "custom"

        # custom inductive splits
        if self.custom_split_graphs is not None:
            self.general_splits_mode = "custom"

<<<<<<< HEAD
    def _custom_hete_split_link_pred(self):
        split_num = len(self.graphs[0].general_splits)
        split_graphs = [[] for x in range(split_num)]
        for i in range(len(self.graphs)):
            graph = self.graphs[i]
            graph_train = copy.copy(graph)

            edges_train = graph_train.general_splits[0]
            edges_val = graph_train.general_splits[1]

            graph_train = HeteroGraph(
                graph_train._edge_subgraph_with_isonodes(
                    graph_train.G,
                    edges_train,
                ),
                disjoint_split=(
                    graph_train.disjoint_split
                ),
                negative_edges=(
                    graph_train.negative_edges
                )
            )

            graph_val = copy.copy(graph_train)
            if split_num == 3:
                graph_test = copy.copy(graph)
                edges_test = graph.general_splits[2]
                graph_test = HeteroGraph(
                    graph_test._edge_subgraph_with_isonodes(
                        graph_test.G,
                        edges_train + edges_val
                    ),
                    negative_edges=(
                        graph_test.negative_edges
                    )
                )

            graph_train._create_label_link_pred(
                graph_train,
                edges_train,
                list(graph_train.G.nodes(data=True))
            )
            graph_val._create_label_link_pred(
                graph_val,
                edges_val,
                list(graph_val.G.nodes(data=True))
            )

            if split_num == 3:
                graph_test._create_label_link_pred(
                    graph_test,
                    edges_test,
                    list(graph_test.G.nodes(data=True))
                )

            split_graphs[0].append(graph_train)
            split_graphs[1].append(graph_val)
            if split_num == 3:
                split_graphs[2].append(graph_test)

        return split_graphs

    def _custom_split_link_pred(self):
        split_num = len(self.graphs[0].general_splits)
        split_graphs = [[] for x in range(split_num)]
        for i in range(len(self.graphs)):
            graph = self.graphs[i]
            graph_train = copy.copy(graph)

            edges_train = graph_train.general_splits[0]
            edges_val = graph_train.general_splits[1]

            if getattr(graph, "G", None) is not None:
                graph_train = Graph(
                    graph_train._edge_subgraph_with_isonodes(
                        graph_train.G,
                        edges_train,
                    ),
                    disjoint_split=(
                        graph_train.disjoint_split
                    ),
                    negative_edges=(
                        graph_train.negative_edges
                    )
                )

            graph_val = copy.copy(graph_train)

            if getattr(graph, "G", None) is not None:
                if split_num == 3:
                    graph_test = copy.copy(graph)
                    edges_test = graph.general_splits[2]
                    graph_test = Graph(
                        graph_test._edge_subgraph_with_isonodes(
                            graph_test.G,
                            edges_train + edges_val
                        ),
                        negative_edges=(
                            graph_test.negative_edges
                        )
                    )

            graph_train._create_label_link_pred(
                graph_train, edges_train
            )
            graph_val._create_label_link_pred(
                graph_val, edges_val
            )

            if split_num == 3:
                graph_test._create_label_link_pred(
                    graph_test, edges_test
                )

            split_graphs[0].append(graph_train)
            split_graphs[1].append(graph_val)
            if split_num == 3:
                split_graphs[2].append(graph_test)

        return split_graphs

    def _custom_hete_split_link_pred_disjoint(self, graph_train):
        objective_edges = graph_train.disjoint_split

        nodes_dict = {}
        for node in graph_train.G.nodes(data=True):
            nodes_dict[node[0]] = node[1]["node_type"]

        edges_dict = {}
        objective_edges_dict = {}

        for edge in graph_train.G.edges(data=True):
            edge_type = edge[-1]["edge_type"]
            head_type = nodes_dict[edge[0]]
            tail_type = nodes_dict[edge[1]]
            message_type = (head_type, edge_type, tail_type)
            if message_type not in edges_dict:
                edges_dict[message_type] = []
            edges_dict[message_type].append(edge)

        for edge in objective_edges:
            edge_type = edge[-1]["edge_type"]
            head_type = nodes_dict[edge[0]]
            tail_type = nodes_dict[edge[1]]
            message_type = (head_type, edge_type, tail_type)
            if message_type not in objective_edges_dict:
                objective_edges_dict[message_type] = []
            objective_edges_dict[message_type].append(edge)

        message_edges = []
        for edge_type in edges_dict:
            if edge_type in objective_edges_dict:
                edges_no_info = [edge[:-1] for edge in edges_dict[edge_type]]
                objective_edges_no_info = [edge[:-1] for edge in objective_edges_dict[edge_type]]
                message_edges_no_info = set(edges_no_info) - set(objective_edges_no_info)
                message_edges += [(edge[0], edge[1], graph_train.G.edges[edge[0], edge[1]]) for edge in message_edges_no_info]
            else:
                message_edges += edges_dict[edge_type]

        # update objective edges
        for edge_type in edges_dict:
            if edge_type not in objective_edges_dict:
                objective_edges += edges_dict[edge_type]

        graph_train = HeteroGraph(
            graph_train._edge_subgraph_with_isonodes(
                graph_train.G,
                message_edges,
            ),
            negative_edges=graph_train.negative_edges
        )

        graph_train._create_label_link_pred(
            graph_train,
            objective_edges,
            list(graph_train.G.nodes(data=True))
        )

        return graph_train

    def _custom_split_link_pred_disjoint(self, graph_train):
        objective_edges = graph_train.disjoint_split
        objective_edges_no_info = [edge[:-1] for edge in objective_edges]
        message_edges_no_info = (
            list(set(graph_train.G.edges) - set(objective_edges_no_info))
        )
        if len(message_edges_no_info[0]) == 3:
            message_edges = [
                (
                    edge[0], edge[1], edge[2],
                    graph_train.G.edges[edge[0], edge[1], edge[2]]
                )
                for edge in message_edges_no_info
            ]
        elif len(message_edges_no_info[0]) == 2:
            message_edges = [
                (edge[0], edge[1], graph_train.G.edges[edge[0], edge[1]])
                for edge in message_edges_no_info
            ]
        else:
            raise ValueError("Each edge has more than 3 indices.")
        graph_train = Graph(
            graph_train._edge_subgraph_with_isonodes(
                graph_train.G,
                message_edges,
            )
        )
        graph_train._create_label_link_pred(
            graph_train, objective_edges
        )
        return graph_train

=======
>>>>>>> f546963a
    def _split_transductive(
        self,
        split_ratio: List[float],
        split_types: List[str] = None,
    ) -> List[Graph]:
        r"""
        Split the dataset assuming training process is transductive.

        Args:
            split_ratio: number of data splitted into train, validation
                (and test) set.

        Returns:
            list: A list of 3 (2) lists of :class:`deepsnap.graph.Graph` object corresponding
            to train, validation (and test) set.
        """
        if self.task == "graph":
            raise ValueError('Graph prediction task cannot be transductive')

        # a list of split graphs
        # (e.g. [[train graph, val graph, test graph], ... ])
        if self.general_splits_mode == "custom":
            split_num = len(self.graphs[0].general_splits)
            split_graphs = [[] for x in range(split_num)]
            # TODO: add _custom_split()
            for graph in self.graphs:
                if self.task == "link_pred":
                    split_graph = graph._custom_split_link_pred()
                    for i in range(split_num):
                        split_graphs[i].append(split_graph[i])
                if self.task == "node":
                    # TODO: add _custom_split_node()
                    for i in range(split_num):
                        graph_temp = copy.copy(graph)
                        graph_temp.node_label_index = (
                            graph.general_splits[i]
                        )
                        split_graphs[i].append(graph_temp)
                if self.task == "edge":
                    # TODO: add _custom_split_edge()
                    for i in range(split_num):
                        graph_temp = copy.copy(graph)
                        if isinstance(graph, Graph):
                            if isinstance(graph, HeteroGraph):
                                graph_temp.edge_label_index = (
                                    graph._edge_to_index(
                                        graph.general_splits[i],
                                        list(graph_temp.G.nodes(data=True))
                                    )
                                )
                                # create new edge_label accordingly
                                edge_labels = {}
                                for edge in graph.general_splits[i]:
                                    edge_type = edge[-1]["edge_type"]
                                    edge_label = edge[-1]["edge_label"]
                                    head_type = graph.G.nodes[edge[0]]["node_type"]
                                    tail_type = graph.G.nodes[edge[1]]["node_type"]
                                    message_type = (
                                        head_type, edge_type, tail_type
                                    )
                                    if message_type not in edge_labels:
                                        edge_labels[message_type] = []
                                    edge_labels[message_type].append(edge_label)
                                for message_type in edge_labels:
                                    edge_labels[message_type] = torch.tensor(
                                        edge_labels[message_type]
                                    )
                                graph_temp.edge_label = edge_labels
                            else:
                                graph_temp.edge_label_index = (
                                    graph._edge_to_index(
                                        graph.general_splits[i]
                                    )
                                )
                                # create new edge_label accordingly
                                edge_labels = []
                                for edge in graph.general_splits[i]:
                                    edge_label = graph.G.edges[edge]["edge_label"]
                                edge_labels = torch.tensor(edge_labels)
                                graph_temp.edge_label = edge_labels
                            split_graphs[i].append(graph_temp)
                        else:
                            raise TypeError(
                                "element in self.graphs of unexpected type"
                            )

        elif self.general_splits_mode == "random":
            split_graphs = []
            for graph in self.graphs:
                if isinstance(graph, Graph):
                    if isinstance(graph, HeteroGraph):
                        split_graph = graph.split(
                            task=self.task,
                            split_types=split_types,
                            split_ratio=split_ratio,
                            edge_split_mode=self.edge_split_mode
                        )
                    else:
                        split_graph = graph.split(self.task, split_ratio)
                else:
                    raise TypeError(
                        "element in self.graphs of unexpected type"
                    )
                split_graphs.append(split_graph)
            split_graphs = list(map(list, zip(*split_graphs)))

        # disjoint_split_mode
        if self.disjoint_split_mode == "custom":
            for i, graph in enumerate(split_graphs[0]):
                if (
                    self.task == "link_pred"
                    and self.edge_train_mode == "disjoint"
                ):
                    graph = graph._custom_split_link_pred_disjoint()
                    split_graphs[0][i] = graph

        elif self.disjoint_split_mode == "random":
            for i, graph in enumerate(split_graphs[0]):
                if (
                    self.task == "link_pred"
                    and self.edge_train_mode == "disjoint"
                ):
                    if isinstance(graph, Graph):
                        if isinstance(graph, HeteroGraph):
                            graph = graph.split_link_pred(
                                split_types=split_types,
                                split_ratio=self.edge_message_ratio,
                                edge_split_mode=self.edge_split_mode
                            )[1]
                        else:
                            graph = graph.split_link_pred(
                                self.edge_message_ratio
                            )[1]
                        split_graphs[0][i] = graph
                    else:
                        raise TypeError(
                            "element in self.graphs of unexpected type"
                        )

        # list of num_splits datasets
        # (e.g. [train dataset, val dataset, test dataset])
        dataset_return = []
        if self.negative_edges_mode == "random":
            for x in split_graphs:
                dataset_current = copy.copy(self)
                dataset_current.graphs = x
                if self.task == "link_pred":
                    for graph_temp in dataset_current.graphs:
                        if isinstance(graph_temp, Graph):
                            if isinstance(graph_temp, HeteroGraph):
                                graph_temp._create_neg_sampling(
                                    negative_sampling_ratio=(
                                        self.edge_negative_sampling_ratio
                                    ),
                                    split_types=split_types
                                )
                            else:
                                graph_temp._create_neg_sampling(
                                    self.edge_negative_sampling_ratio
                                )
                        else:
                            raise TypeError(
                                "element in self.graphs of unexpected type"
                            )
                dataset_return.append(dataset_current)
        elif self.negative_edges_mode == "custom":
            for i, x in enumerate(split_graphs):
                dataset_current = copy.copy(self)
                dataset_current.graphs = x
                if self.task == "link_pred":
                    for j, graph_temp in enumerate(dataset_current.graphs):
                        if isinstance(graph_temp, Graph):
                            if isinstance(graph_temp, HeteroGraph):
                                graph_temp.negative_edge = (
                                    graph_temp.negative_edges[i]
                                )
                                graph_temp._custom_create_neg_sampling(
                                    self.edge_negative_sampling_ratio,
                                    split_types=split_types
                                )
                            else:
                                graph_temp.negative_edge = (
                                    graph_temp.negative_edges[i]
                                )
                                graph_temp._custom_create_neg_sampling(
                                    self.edge_negative_sampling_ratio
                                )
                        else:
                            raise TypeError(
                                "element in self.graphs of unexpected type"
                            )
                dataset_return.append(dataset_current)
        # resample negatives for train split (only for link prediction)
        dataset_return[0]._resample_negatives = True
        return dataset_return

    def _split_inductive(
        self,
        split_ratio: List[float],
        split_types: List[str] = None,
    ) -> List[Graph]:
        r"""
        Split the dataset assuming training process is inductive.

        Args:
            split_ratio: number of data splitted into train, validation
                (and test) set.

        Returns:
            List[Graph]: a list of 3 (2) lists of graph object corresponding to train, validation (and test) set.
        """
        if self.general_splits_mode == "custom":
            split_graphs = self.custom_split_graphs
        elif self.general_splits_mode == "random":
            num_graphs = len(self.graphs)
            if num_graphs < len(split_ratio):
                raise ValueError(
                    "in _split_inductive num of graphs are smaller than the "
                    "number of splitted parts"
                )

            self._shuffle()
            # a list of num_splits list of graphs
            # (e.g. [train graphs, val graphs, test graphs])
            split_graphs = []
            split_offset = 0

            # perform `secure split` s.t. guarantees all splitted graph list
            # contains at least one graph.
            for i, split_ratio_i in enumerate(split_ratio):
                if i != len(split_ratio) - 1:
                    num_split_i = (
                        1 +
                        int(split_ratio_i * (num_graphs - len(split_ratio)))
                    )
                    split_graphs.append(
                        self.graphs[split_offset: split_offset + num_split_i])
                    split_offset += num_split_i
                else:
                    split_graphs.append(self.graphs[split_offset:])

        # create objectives for link_pred task
        if self.task == "link_pred":
            # if disjoint, this will split all graph's edges into 2:
            # message passing and objective edges
            # which is returned by the [1] of the split graphs
            if self.edge_train_mode == "disjoint":
                split_start = 0
            # in all mode, train graph has all edges used for both
            # message passing and objective.
            elif self.edge_train_mode == "all":
                split_start = 1
            for i in range(split_start, len(split_graphs)):
                for j in range(len(split_graphs[i])):
                    if isinstance(split_graphs[i][j], Graph):
                        if isinstance(split_graphs[i][j], HeteroGraph):
                            split_graphs[i][j] = (
                                split_graphs[i][j].split_link_pred(
                                    split_types,
                                    self.edge_message_ratio,
                                    self.edge_split_mode
                                )[1]
                            )
                        else:
                            split_graphs[i][j] = (
                                split_graphs[i][j].split_link_pred(
                                    self.edge_message_ratio
                                )[1]
                            )
                    else:
                        raise TypeError(
                            "element in self.graphs of unexpected type."
                        )

        # list of num_splits datasets
        dataset_return = []
        for graphs in split_graphs:
            dataset_current = copy.copy(self)
            dataset_current.graphs = graphs
            if self.task == "link_pred":
                for graph_temp in dataset_current.graphs:
                    if isinstance(graph_temp, Graph):
                        if isinstance(graph_temp, HeteroGraph):
                            graph_temp._create_neg_sampling(
                                negative_sampling_ratio=(
                                    self.edge_negative_sampling_ratio
                                ),
                                split_types=split_types
                            )
                        else:
                            graph_temp._create_neg_sampling(
                                self.edge_negative_sampling_ratio
                            )
                    else:
                        raise TypeError(
                            "element in self.graphs of unexpected type"
                        )
            dataset_return.append(dataset_current)

        # resample negatives for train split (only for link prediction)
        dataset_return[0]._resample_negatives = True

        return dataset_return

    def split(
        self,
        transductive: bool = True,
        split_ratio: List[float] = None,
        split_types: Union[str, List[str]] = None,
    ) -> List[Graph]:
        r""" Split datasets into train, validation (and test) set.

        Args:
            transductive: whether the training process is transductive
                or inductive. Inductive split is always used for graph-level tasks (
                self.task == 'graph').
            split_ratio: number of data splitted into train, validation
                (and test) set.

        Returns:
            list: a list of 3 (2) lists of :class:`deepsnap.graph.Graph` objects corresponding to train, validation (and test) set.
        """
        if self.graphs is None:
            raise RuntimeError(
                "Split is not supported for on-the-fly dataset. "
                "Construct different on-the-fly datasets for train, val "
                "and test. Or perform split at batch level."
            )
        if split_ratio is None:
            split_ratio = [0.8, 0.1, 0.1]
        if not isinstance(split_ratio, list):
            raise TypeError("Split ratio must be a list.")
        if len(split_ratio) > 3:
            raise ValueError(
                "Split ratio must contain less than or equal to three values."
            )
        if not math.isclose(sum(split_ratio), 1.0):
            raise ValueError("Split ratio must sum up to 1.")
        if not all(
            isinstance(split_ratio_i, float)
            for split_ratio_i in split_ratio
        ):
            raise TypeError("Split ratio must contain all floats.")
        if not all(split_ratio_i > 0 for split_ratio_i in split_ratio):
            raise ValueError("Split ratio must contain all positivevalues.")

        # Support for split_types passed in as string instead of list of strings
        if isinstance(split_types, str):
            split_types = [split_types]

        # store the most recent split types
        self._split_types = split_types

        # list of num_splits datasets
        dataset_return = []
        if transductive and self.task != "graph":
            dataset_return = (
                self._split_transductive(split_ratio, split_types)
            )
        elif not transductive and self.task in ["graph", "link_pred"]:
            dataset_return = (
                self._split_inductive(split_ratio, split_types)
            )
        else:
            raise ValueError(
                "in transductive mode, task can not be graph "
                "in inductive mode, task must be graph or link_pred."
            )

        return dataset_return

    def resample_disjoint(self):
        r""" Resample disjoint edge split of message passing and objective links.

        Note that if apply_transform (on the message passing graph)
        was used before this resampling, it needs to be
        re-applied, after resampling, to update some of the edges that were in objectives.
        """
        if self.graphs is None:
            raise RuntimeError(
                "Resampling disjoint is not needed for on-the-fly dataset. "
                "Split the on-the-fly data as the batch arrives."
            )
        graphs = []
        for graph in self.graphs:
            graphs.append(graph.resample_disjoint(self.edge_message_ratio))
        self.graphs = graphs

    def _reset_cache(self):
        r"""
        Resets internal cache for graph examples, num_node_labels etc.
        """
        self._num_node_labels = None
        self._num_nodes = None
        self._num_edge_labels = None
        self._num_edges = None
        self._num_graph_labels = None
        if self.graphs is None:
            self._graph_example = self.generator.generate()
            if not isinstance(self._graph_example, Graph):
                self._graph_example = Graph(self._graph_example)
        else:
            self._graph_example = self.graphs[0]

    def apply_transform(
        self, transform,
        update_tensor: bool = True,
        update_graph: bool = False,
        deep_copy: bool = False,
        **kwargs
    ):
        r"""
        Applies a transformation to each graph object in parallel by first
        calling `to_data_list`, applying the transform, and then perform
        re-batching again to a `GraphDataset`.

        Args:
            transform: user-defined transformation function.
            update_tensor: whether request the Graph object remain unchanged.
            kwargs: parameters used in transform function in Graph object.
        """
        # currently does not support transform for on-the-fly dataset
        if self.graphs is None:
            raise ValueError(
                "On-the-fly datasets do not support transform. "
                "Transform can be done at the batch level."
            )
        # TODO: parallel apply
        new_dataset = copy.copy(self)
        new_dataset.graphs = [
            graph.apply_transform(
                transform, update_tensor, update_graph,
                deep_copy, **kwargs
            )
            for graph in self.graphs
        ]
        # update example graph used for num_node_features etc.
        new_dataset._reset_cache()
        return new_dataset

    def filter(self, filter_fn, deep_copy: bool = False, **kwargs):
        r""" Filter the dataset, discarding graph data G where filter_fn(G) is False.

        GraphDataset.apply_transform is an analog of python map in graph dataset, while
        GraphDataset.filter is an analog of python filter.

        Args:
            filter_fn: user-defined filter function that returns True (keep) or
                False (discard) for graph object in this dataset.
            deep_copy: whether to deep copy all graph objects in the returned list.
            kwargs: parameters used in the filter function.

        Returns:
            A new dataset where graphs are filtered by the given filter function.
        """
        # currently does not support filter for on-the-fly dataset
        if self.graphs is None:
            raise ValueError(
                "On-the-fly datasets do not support transform."
                "Filter can be done at the batch level."
            )
        new_dataset = copy.copy(self)
        new_dataset.graphs = [
            graph for graph in self.graphs if filter_fn(graph, **kwargs)]
        # update example graph used for num_node_features etc.
        new_dataset._reset_cache()
        return new_dataset

    def to(self, device):
        r"""
        Transfer Graph object in the graphs to specified device.

        Args:
            device: Specified device name
        """
        if self.graphs is None:
            self.otf_device = device
        else:
            for graph in self.graphs:
                graph.to(device)

    def _shuffle(self):
        r"""
        shuffle Graph object in graphs.
        """
        if self.graphs is not None:
            random.shuffle(self.graphs)

    @staticmethod
    def pyg_to_graphs(
        dataset,
        verbose: bool = False,
        fixed_split: bool = False
    ) -> List[Graph]:
        r"""
        Transform a torch_geometric.data.Dataset object to a list of Graph object.

        Args:
            dataset: a torch_geometric.data.Dataset object.
            verbose: if print verbose warning
            fixed_split: if load fixed data split from PyG dataset

        Returns:
            list: A list of :class:`deepsnap.graph.Graph` object.
        """
        if fixed_split:
            graphs = [
                Graph.pyg_to_graph(data, verbose=verbose, fixed_split=True)
                for data in dataset
            ]
            graphs_split = [[graph] for graph in graphs[0]]
            return graphs_split
        else:
            return [
                Graph.pyg_to_graph(data, verbose=verbose)
                for data in dataset
            ]

    def __getitem__(self, idx: int) -> Union[Graph, List[Graph]]:
        r"""
        Takes in an integer (or a list of integers)
        returns a single Graph object (a subset of graphs).

        Args:
            idx: index to be selected from graphs.

        Returns:
            Union[:class:`deepsnap.graph.Graph`, List[:class:`deepsnap.graph.Graph`]]: A single
            :class:`deepsnap.graph.Graph` object or subset of :class:`deepsnap.graph.Graph` objects.
        """
        # TODO: add the hetero graph equivalent of these functions ?
        if self.graphs is None:
            graph = self.generator.generate()
            if not isinstance(graph, Graph):
                graph = Graph(graph)
            # generated an networkx graph
            if self.otf_device is not None:
                graph.to(self.otf_device)
        elif isinstance(idx, int):
            graph = self.graphs[idx]
        else:
            graph = self._index_select(idx)

        if self.task == "link_pred" and self._resample_negatives:
            # resample negative examples
            if isinstance(graph, Graph):
                if isinstance(graph, HeteroGraph):
                    if self.negative_edges_mode == "random":
                        graph._create_neg_sampling(
                            self.edge_negative_sampling_ratio,
                            split_types=self._split_types,
                            resample=True
                        )
                    elif self.negative_edges_mode == "custom":
                        graph._custom_create_neg_sampling(
                            self.edge_negative_sampling_ratio,
                            split_types=self._split_types,
                            resample=True
                        )

                else:
                    if self.negative_edges_mode == "random":
                        graph._create_neg_sampling(
                            self.edge_negative_sampling_ratio, resample=True
                        )
                    elif self.negative_edges_mode == "custom":
                        graph._custom_create_neg_sampling(
                            self.edge_negative_sampling_ratio, resample=True
                        )

            else:
                raise TypeError(
                    "element in self.graphs of unexpected type."
                )
        return graph

    def __setitem__(self, key: str, value):
        """Sets the attribute :obj:`key` to :obj:`value`."""
        setattr(self, key, value)

    def _index_select(self, idx: int) -> List[Graph]:
        r"""
        Takes in a list of integers, returns a subset of graphs
        corresponding to the list of integers.

        Args:
            idx: index to be selected from graphs.

        Returns:
            List[Graph]: a single Graph object or subset of graphs.
        """
        if self.graphs is None:
            # _index_select is only called when self.graphs is not None
            raise NotImplementedError(
                "Index select is not available for on-the-fly dataset."
            )
        if isinstance(idx, slice):
            dataset = copy.copy(self)
            dataset.graphs = self.graphs[idx]
            return dataset
        elif torch.is_tensor(idx):
            if idx.dtype == torch.long:
                return self._index_select(idx.tolist())
            elif idx.dtype == torch.bool or idx.dtype == torch.uint8:
                return self._index_select(idx.nonzero().flatten().tolist())
        elif isinstance(idx, list) or isinstance(idx, tuple):
            dataset = copy.copy(self)
            dataset.graphs = [self.graphs[i] for i in idx]
            return dataset
        else:
            raise IndexError(
                "Only integers, slices (`:`), list, tuples, and long or bool "
                f"tensors are valid indices (got {type(idx).__name__})."
            )

    # TODO: update it ?
    def __repr__(self) -> str:  # pragma: no cover
        descriptor = (
            len(self) if self.graphs is not None else self.generator.__class__
        )
        return f"{self.__class__.__name__}({descriptor})"<|MERGE_RESOLUTION|>--- conflicted
+++ resolved
@@ -477,221 +477,6 @@
         if self.custom_split_graphs is not None:
             self.general_splits_mode = "custom"
 
-<<<<<<< HEAD
-    def _custom_hete_split_link_pred(self):
-        split_num = len(self.graphs[0].general_splits)
-        split_graphs = [[] for x in range(split_num)]
-        for i in range(len(self.graphs)):
-            graph = self.graphs[i]
-            graph_train = copy.copy(graph)
-
-            edges_train = graph_train.general_splits[0]
-            edges_val = graph_train.general_splits[1]
-
-            graph_train = HeteroGraph(
-                graph_train._edge_subgraph_with_isonodes(
-                    graph_train.G,
-                    edges_train,
-                ),
-                disjoint_split=(
-                    graph_train.disjoint_split
-                ),
-                negative_edges=(
-                    graph_train.negative_edges
-                )
-            )
-
-            graph_val = copy.copy(graph_train)
-            if split_num == 3:
-                graph_test = copy.copy(graph)
-                edges_test = graph.general_splits[2]
-                graph_test = HeteroGraph(
-                    graph_test._edge_subgraph_with_isonodes(
-                        graph_test.G,
-                        edges_train + edges_val
-                    ),
-                    negative_edges=(
-                        graph_test.negative_edges
-                    )
-                )
-
-            graph_train._create_label_link_pred(
-                graph_train,
-                edges_train,
-                list(graph_train.G.nodes(data=True))
-            )
-            graph_val._create_label_link_pred(
-                graph_val,
-                edges_val,
-                list(graph_val.G.nodes(data=True))
-            )
-
-            if split_num == 3:
-                graph_test._create_label_link_pred(
-                    graph_test,
-                    edges_test,
-                    list(graph_test.G.nodes(data=True))
-                )
-
-            split_graphs[0].append(graph_train)
-            split_graphs[1].append(graph_val)
-            if split_num == 3:
-                split_graphs[2].append(graph_test)
-
-        return split_graphs
-
-    def _custom_split_link_pred(self):
-        split_num = len(self.graphs[0].general_splits)
-        split_graphs = [[] for x in range(split_num)]
-        for i in range(len(self.graphs)):
-            graph = self.graphs[i]
-            graph_train = copy.copy(graph)
-
-            edges_train = graph_train.general_splits[0]
-            edges_val = graph_train.general_splits[1]
-
-            if getattr(graph, "G", None) is not None:
-                graph_train = Graph(
-                    graph_train._edge_subgraph_with_isonodes(
-                        graph_train.G,
-                        edges_train,
-                    ),
-                    disjoint_split=(
-                        graph_train.disjoint_split
-                    ),
-                    negative_edges=(
-                        graph_train.negative_edges
-                    )
-                )
-
-            graph_val = copy.copy(graph_train)
-
-            if getattr(graph, "G", None) is not None:
-                if split_num == 3:
-                    graph_test = copy.copy(graph)
-                    edges_test = graph.general_splits[2]
-                    graph_test = Graph(
-                        graph_test._edge_subgraph_with_isonodes(
-                            graph_test.G,
-                            edges_train + edges_val
-                        ),
-                        negative_edges=(
-                            graph_test.negative_edges
-                        )
-                    )
-
-            graph_train._create_label_link_pred(
-                graph_train, edges_train
-            )
-            graph_val._create_label_link_pred(
-                graph_val, edges_val
-            )
-
-            if split_num == 3:
-                graph_test._create_label_link_pred(
-                    graph_test, edges_test
-                )
-
-            split_graphs[0].append(graph_train)
-            split_graphs[1].append(graph_val)
-            if split_num == 3:
-                split_graphs[2].append(graph_test)
-
-        return split_graphs
-
-    def _custom_hete_split_link_pred_disjoint(self, graph_train):
-        objective_edges = graph_train.disjoint_split
-
-        nodes_dict = {}
-        for node in graph_train.G.nodes(data=True):
-            nodes_dict[node[0]] = node[1]["node_type"]
-
-        edges_dict = {}
-        objective_edges_dict = {}
-
-        for edge in graph_train.G.edges(data=True):
-            edge_type = edge[-1]["edge_type"]
-            head_type = nodes_dict[edge[0]]
-            tail_type = nodes_dict[edge[1]]
-            message_type = (head_type, edge_type, tail_type)
-            if message_type not in edges_dict:
-                edges_dict[message_type] = []
-            edges_dict[message_type].append(edge)
-
-        for edge in objective_edges:
-            edge_type = edge[-1]["edge_type"]
-            head_type = nodes_dict[edge[0]]
-            tail_type = nodes_dict[edge[1]]
-            message_type = (head_type, edge_type, tail_type)
-            if message_type not in objective_edges_dict:
-                objective_edges_dict[message_type] = []
-            objective_edges_dict[message_type].append(edge)
-
-        message_edges = []
-        for edge_type in edges_dict:
-            if edge_type in objective_edges_dict:
-                edges_no_info = [edge[:-1] for edge in edges_dict[edge_type]]
-                objective_edges_no_info = [edge[:-1] for edge in objective_edges_dict[edge_type]]
-                message_edges_no_info = set(edges_no_info) - set(objective_edges_no_info)
-                message_edges += [(edge[0], edge[1], graph_train.G.edges[edge[0], edge[1]]) for edge in message_edges_no_info]
-            else:
-                message_edges += edges_dict[edge_type]
-
-        # update objective edges
-        for edge_type in edges_dict:
-            if edge_type not in objective_edges_dict:
-                objective_edges += edges_dict[edge_type]
-
-        graph_train = HeteroGraph(
-            graph_train._edge_subgraph_with_isonodes(
-                graph_train.G,
-                message_edges,
-            ),
-            negative_edges=graph_train.negative_edges
-        )
-
-        graph_train._create_label_link_pred(
-            graph_train,
-            objective_edges,
-            list(graph_train.G.nodes(data=True))
-        )
-
-        return graph_train
-
-    def _custom_split_link_pred_disjoint(self, graph_train):
-        objective_edges = graph_train.disjoint_split
-        objective_edges_no_info = [edge[:-1] for edge in objective_edges]
-        message_edges_no_info = (
-            list(set(graph_train.G.edges) - set(objective_edges_no_info))
-        )
-        if len(message_edges_no_info[0]) == 3:
-            message_edges = [
-                (
-                    edge[0], edge[1], edge[2],
-                    graph_train.G.edges[edge[0], edge[1], edge[2]]
-                )
-                for edge in message_edges_no_info
-            ]
-        elif len(message_edges_no_info[0]) == 2:
-            message_edges = [
-                (edge[0], edge[1], graph_train.G.edges[edge[0], edge[1]])
-                for edge in message_edges_no_info
-            ]
-        else:
-            raise ValueError("Each edge has more than 3 indices.")
-        graph_train = Graph(
-            graph_train._edge_subgraph_with_isonodes(
-                graph_train.G,
-                message_edges,
-            )
-        )
-        graph_train._create_label_link_pred(
-            graph_train, objective_edges
-        )
-        return graph_train
-
-=======
->>>>>>> f546963a
     def _split_transductive(
         self,
         split_ratio: List[float],

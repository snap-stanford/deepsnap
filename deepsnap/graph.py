import re
import random
import copy
import math
import pdb
import numpy as np
import torch
#import networkx as nx
from torch_geometric.utils import to_undirected
from typing import (
    Dict,
    List,
    Union,
)
import warnings


class Graph(object):
    r"""
    A plain python object modeling a single graph with various
    (optional) attributes:

    Args:
        G (:class:`networkx.classes.graph`): The NetworkX graph object which contains features
             and labels for the tasks.
        **kwargs: keyworded argument list with keys such as :obj:`"node_feature"`, :obj:`"node_label"`
            and corresponding attributes.
    """

    def __init__(self, G=None, netlib=None, **kwargs):
        self.G = G
<<<<<<< HEAD
        # use G's netlib, else specified netlib, else import networkx
        if G != None  and  hasattr(G, "netlib"):
            self.netlib = G.netlib
        else:
            if not netlib:
                import networkx as netlib
            self.netlib = netlib
        if G is not None:
            keys = [
                "node_feature",
                "node_label",
                "edge_feature",
                "edge_label",
                "graph_feature",
                "graph_label",
                "edge_index",
                "edge_label_index",
                "node_label_index",
                "custom",
                "task"
            ]
            for key in keys:
                self[key] = None
=======
        keys = [
            "node_feature",
            "node_label",
            "edge_feature",
            "edge_label",
            "graph_feature",
            "graph_label",
            "edge_index",
            "edge_label_index",
            "node_label_index",
            "custom",
            "task"
        ]
        for key in keys:
            self[key] = None
>>>>>>> ce858a2e

        for key, item in kwargs.items():
            self[key] = item

        if G is None and kwargs:
            if "directed" not in kwargs:
                self.directed = True
            if "edge_index" not in kwargs:
                raise ValueError(
                    "A tensor of edge_index is required by using "
                    "the tensor backend."
                )
            # check for undirected edge_index format
            if not self.directed:
                edge_index_length = self.edge_index.shape[1]
                edge_index_first_half, _ = (
                    torch.sort(self.edge_index[:, :int(edge_index_length / 2)])
                )
                edge_index_second_half, _ = (
                    torch.sort(self.edge_index[:, int(edge_index_length / 2):])
                )
                if not torch.equal(
                    edge_index_first_half,
                    torch.flip(edge_index_second_half, [0])
                ):
                    raise ValueError(
                        "In tensor backend mode with undirected graph, "
                        "the user provided edge_index should contain "
                        "undirected edges for both directions."
                        "the first half of edge_index should contain "
                        "unique edges in one direction and the second "
                        "half of edge_index should contain the same set "
                        "of unique edges of another direction."
                    )

        if G is not None or kwargs:
            if (
                ("edge_label_index" not in kwargs)
                and ("node_label_index" not in kwargs)
            ):
                self._update_tensors(init=True)
            else:
                self._update_tensors(init=False)
        self._num_positive_examples = None

    @classmethod
    def _from_dict(cls, dictionary: Dict[str, torch.tensor]):
        r"""
        Creates a data object from a python dictionary.

        Args:
            dictionary (dict): Python dictionary with key (string) - value (torch.tensor) pair.

        Returns:
            :class:`deepsnap.graph.Graph`: return a new Graph object with the data from the dictionary.
        """
        if "G" in dictionary:
            # If there is an G, initialize class in the graph backend
            graph = cls(G=dictionary["G"])
        else:
            graph = cls(**dictionary)
        for key, item in dictionary.items():
            graph[key] = item

        return graph

    def __getitem__(self, key: str):
        r"""
        Gets the data of the attribute :obj:`key`.
        """
        return getattr(self, key, None)

    def __setitem__(self, key: str, value):
        """Sets the attribute :obj:`key` to :obj:`value`."""
        setattr(self, key, value)

    @property
    def keys(self):
        r"""
        Returns all names of the graph attributes.

        Returns:
            list: List of :class:`deepsnap.graph.Graph` attributes.
        """
        # filter attributes that are not observed by users
        # (1) those with value "None"; (2) those start with '_'
        keys = [
            key
            for key in self.__dict__.keys()
            if self[key] is not None and key[0] != "_"
        ]
        return keys

    def __len__(self) -> int:
        r"""
        Returns the number of all present attributes.

        Returns:
            int: The number of all present attributes.
        """
        return len(self.keys)

    def __contains__(self, key: str) -> bool:
        r"""
        Returns :obj:`True`, if the attribute :obj:`key` is present in the
        data.
        """
        return key in self.keys

    def __iter__(self):
        r"""
        Iterates over all present attributes in the data, yielding their
        attribute names and content.
        """
        for key in sorted(self.keys):
            yield key, self[key]

    def __call__(self, *keys):
        r"""
        Iterates over all attributes :obj:`*keys` in the data, yielding
        their attribute names and content.
        If :obj:`*keys` is not given this method will iterative over all
        present attributes.
        """
        for key in sorted(self.keys) if not keys else keys:
            if key in self:
                yield key, self[key]

    def __cat_dim__(self, key: str, value) -> int:
        r"""
        Returns the dimension for which :obj:`value` of attribute
        :obj:`key` will get concatenated when creating batches.

        .. note::

            This method is for internal use only, and should only be overridden
            if the batch concatenation process is corrupted for a specific data
            attribute.
        """
        # `*index*` and `*face*` should be concatenated in the last dimension,
        # everything else in the first dimension.
        return -1 if "index" in key else 0

    def __inc__(self, key: str, value) -> int:
        r""""
        Returns the incremental count to cumulatively increase the value
        of the next attribute of :obj:`key` when creating batches.

        .. note::

            This method is for internal use only, and should only be overridden
            if the batch concatenation process is corrupted for a specific data
            attribute.
        """
        # Only `*index*` and `*face*` should be cumulatively summed up when
        # creating batches.
        return self.num_nodes if "index" in key else 0

    @property
    def num_nodes(self) -> int:
        r"""
        Return number of nodes in the graph.

        Returns:
            int: Number of nodes in the graph.
        """
        if self.G is not None:
            return self.G.number_of_nodes()
        return self[self._node_related_key].shape[0]

    @property
    def num_edges(self) -> int:
        r"""
        Returns number of edges in the graph.

        Returns:
            int: Number of edges.
        """
        if self.G is not None:
            return self.G.number_of_edges()
        if self.is_undirected():
            return int(self.edge_index.shape[1] / 2)
        return self.edge_index.shape[1]

    @property
    def num_node_features(self) -> int:
        r"""
        Returns node feature dimension in the graph.

        Returns:
            int: Node feature dimension and `0` if there is no `node_feature`.
        """
        return self.get_num_dims("node_feature", as_label=False)

    @property
    def num_node_labels(self) -> int:
        r"""
        Returns number of the node labels in the graph.

        Returns:
            int: Number of node labels and `0` if there is no `node_label`.
        """
        return self.get_num_dims("node_label", as_label=True)

    @property
    def num_edge_features(self) -> int:
        r"""
        Returns edge feature dimension in the graph.

        Returns:
            int: Node feature dimension and `0` if there is no `edge_feature`.
        """
        return self.get_num_dims("edge_feature", as_label=False)

    @property
    def num_edge_labels(self) -> int:
        r"""
        Returns number of the edge labels in the graph.

        Returns:
            int: Number of edge labels and `0` if there is no `edge_label`.
        """
        return self.get_num_dims("edge_label", as_label=True)

    @property
    def num_graph_features(self) -> int:
        r"""
        Returns graph feature dimension in the graph.

        Returns:
            int: Graph feature dimension and `0` if there is no
            `graph_feature`.
        """
        return self.get_num_dims("graph_feature", as_label=False)

    @property
    def num_graph_labels(self) -> int:
        r"""
        Returns number of the graph labels in the graph.

        Returns:
            int: Number of graph labels and `0` if there is no `graph_label`.
        """
        return self.get_num_dims("graph_label", as_label=True)

    def get_num_dims(self, key, as_label=False) -> int:
        r"""
        Returns the number of dimensions for one graph/node/edge property.

        Args:
            as_label: if as_label, treat the tensor as labels (
        """
        if as_label:
            # treat as label
            if self[key] is not None:
                if self[key].dtype == torch.long:
                    # classification label
                    return torch.max(self[key]).item() + 1
                else:
                    # regression label
                    if (
                        len(self[key].shape) == 1
                        and not Graph._is_graph_attribute(key)
                    ):
                        # for node/edge tasks: 1 scalar per node/edge
                        return 1
                    else:
                        return self[key].shape[-1]
            else:
                return 0
        else:
            # treat as feature
            if self[key] is not None:
                return self[key].shape[1]
            else:
                return 0

    def is_directed(self) -> bool:
        r"""
        Whether the graph is directed.

        Returns:
            bool: :obj:`True` if the graph is directed.
        """
        if self.G is not None:
            return self.G.is_directed()
        return self.directed

    def is_undirected(self) -> bool:
        r"""
        Whether the graph is undirected.

        Returns:
            bool: :obj:`True` if the graph is undirected.
        """
        return not self.is_directed()

    def apply_tensor(self, func, *keys):
        r"""
        Applies the function :obj:`func` to all tensor attributes
        :obj:`*keys`. If :obj:`*keys` is not given, :obj:`func` is applied to
        all present attributes.

        Args:
            func (function): a function can be applied to a PyTorch tensor.
            *keys (string, optional): names of the tensor attributes that will be applied.

        Returns:
            :class:`deepsnap.graph.Graph`: Return the self :class:`deepsnap.graph.Graph`.
        """
        for key, item in self(*keys):
            if torch.is_tensor(item):
                self[key] = func(item)
            elif isinstance(self[key], dict):
                for obj_key, obj_item in self[key].items():
                    if torch.is_tensor(obj_item):
                        self[key][obj_key] = func(obj_item)
        return self

    def contiguous(self, *keys):
        r"""
        Ensures a contiguous memory layout for the attributes specified by
        :obj:`*keys`. If :obj:`*keys` is not given, all present attributes
        are ensured tohave a contiguous memory layout.

        Args:
            *keys (string, optional): tensor attributes which will be in contiguous memory layout.

        Returns:
            :class:`deepsnap.graph.Graph`: :class:`deepsnap.graph.Graph` object with specified tensor attributes in contiguous memory layout.
        """
        return self.apply_tensor(lambda x: x.contiguous(), *keys)

    def to(self, device, *keys):
        r"""
        Performs tensor dtype and/or device conversion to all attributes
        :obj:`*keys`.
        If :obj:`*keys` is not given, the conversion is applied to all present
        attributes.

        Args:
            device: Specified device name.
            *keys (string, optional): Tensor attributes which will transfer to the specified device.
        """
        return self.apply_tensor(lambda x: x.to(device), *keys)

    def clone(self):
        r"""
        Deepcopy the graph object.

        Returns:
            :class:`deepsnap.graph.Graph`: A cloned :class:`deepsnap.graph.Graph` object with deepcopying all features.
        """
        return self.__class__._from_dict(
            {
                k: v.clone() if torch.is_tensor(v) else copy.deepcopy(v)
                for k, v in self.__dict__.items()
            }
        )

    def _size_repr(self, value) -> List[int]:
        r"""
        Returns:
            list: A list of size of each element in value
        """
        if torch.is_tensor(value):
            return list(value.size())
        elif isinstance(value, int) or isinstance(value, float):
            return [1]
        elif isinstance(value, list) or isinstance(value, tuple):
            return [len(value)]
        else:
            return []

    def __repr__(self):
        info = [f"{key}={self._size_repr(item)}" for key, item in self]
        return f"{self.__class__.__name__}({', '.join(info)})"

    @staticmethod
    def _is_edge_attribute(key: str) -> bool:
        r"""
        Check whether an attribute is a edge attribute.
        """
        # could be feature, label, etc.
        return "edge" in key and "index" not in key

    @staticmethod
    def _is_node_attribute(key: str) -> bool:
        r"""
        Check whether an attribute is a node attribute.
        """
        # could be feature, label, etc.
        return "node" in key and "index" not in key

    @staticmethod
    def _is_graph_attribute(key: str) -> bool:
        r"""
        Check whether an attribute is a graph attribute.
        """
        return "graph" in key and "index" not in key

    def _is_valid(self):
        r"""
        Check validity.
        """
        for key in self.keys:
            if self._is_node_attribute(key):
                assert self.num_nodes == self[key].size(
                    0
                ), f"key {key} is not valid, num nodes must equal num nodes w/ features"

    def _update_tensors(self, init: bool = False):
        r"""
        Update attributes and edge indices with values from the .G graph object.
        """
        if self.G is not None:
            self._update_attributes()
        self._node_related_key = None
        for key in self.keys:
            if self._is_node_attribute(key):
                self._node_related_key = key
                break
        if self._node_related_key is None:
            warnings.warn("Node related key is required.")

        self._update_index(init)

    def _update_attributes(self):
        r"""
        Update attributes
        """
        # node
        if self.G.number_of_nodes() == 0:
            raise ValueError(
                "in _update_attributes, number of nodes in Graph "
                "G must be larger than 0"
            )
        if self.G.number_of_edges() == 0:
            raise ValueError(
                "in _update_attributes, number of edges in Graph "
                "G must be larger than 0"
            )

        keys = next(iter(self.G.nodes(data=True)))[-1].keys()
        for key in keys:
            self[key] = self._get_node_attributes(key)
        # edge
        keys = next(iter(self.G.edges(data=True)))[-1].keys()
        for key in keys:
            self[key] = self._get_edge_attributes(key)
        # graph
        keys = self.G.graph.keys()
        for key in keys:
            self[key] = self._get_graph_attributes(key)

    def _get_node_attributes(self, name: str):
        r"""
        Returns the node attributes in the graph. Multiple attributes will be stacked.

        Args:
            name(string): the name of the attributes to return.

        Returns:
            :class:`torch.tensor`: Node attributes.
        """
        # new: concat
        attributes = []
        for _, d in self.G.nodes.items():
            if name in d:
                attributes.append(d[name])
        if len(attributes) == 0:
            return None
        if torch.is_tensor(attributes[0]):
            attributes = torch.stack(attributes, dim=0)
        elif isinstance(attributes[0], float):
            attributes = torch.tensor(attributes, dtype=torch.float)
        elif isinstance(attributes[0], int):
            attributes = torch.tensor(attributes, dtype=torch.long)

        return attributes

    def _get_edge_attributes(self, key: str):
        r"""
        Returns the edge attributes in the graph. Multiple attributes will be stacked.

        Args:
            key(string): the name of the attributes to return.

        Returns:
            :class:`torch.tensor`: Edge attributes.
        """

        # new: concat
        attributes = []
        for x in self.G.edges(data=True):
            if key in x[-1]:
                attributes.append(x[-1][key])
        if len(attributes) == 0:
            return None
        if torch.is_tensor(attributes[0]):
            attributes = torch.stack(attributes, dim=0)
        elif isinstance(attributes[0], float):
            attributes = torch.tensor(attributes, dtype=torch.float)
        elif isinstance(attributes[0], int):
            attributes = torch.tensor(attributes, dtype=torch.long)
        else:
            raise TypeError(f"Unknown type {key} in edge attributes.")

        if self.is_undirected():
            attributes = torch.cat([attributes, attributes], dim=0)

        return attributes

    def _get_graph_attributes(self, key: str):
        r"""
        Returns the graph attributes.

        Args:
            key(string): the name of the attributes to return.

        Returns:
            any: graph attributes with the specified name.
        """
        return self.G.graph.get(key)

    def _update_edges(self, edges, mapping, add_edge_info=True):
        r"""
        TODO: add comments
        """
        for i in range(len(edges)):
            node_0 = mapping[
                edges[i][0]
            ]
            node_1 = mapping[
                edges[i][1]
            ]

            if isinstance(edges[i][-1], dict):
                edge_info = edges[i][-1]
                if len(edges[i][:-1]) == 2:
                    edge = (node_0, node_1, edge_info)
                elif len(edges[i][:-1]) == 3:
                    graph_index = edges[i][2]
                    edge = (node_0, node_1, graph_index, edge_info)
                else:
                    raise ValueError("Each edge has more than 3 indices.")
            else:
                if len(edges[i]) == 2:
                    if add_edge_info:
                        if self.G is not None:
                            edge = (
                                node_0, node_1, self.G.edges[node_0, node_1]
                            )
                        else:
                            feature_dict = {}
                            for key in self.keys:
                                if (
                                    Graph._is_edge_attribute(key)
                                    and key != "edge_index"
                                ):
                                    if torch.is_tensor(self[key]):
                                        # TODO: check shape?
                                        feature_dict[key] = self[key][i]
                            edge = (node_0, node_1, feature_dict)
                    else:
                        edge = (node_0, node_1)
                elif len(edges[i]) == 3:
                    graph_index = edges[i][2]
                    if add_edge_info:
                        if self.G is not None:
                            edge = (
                                node_0, node_1, graph_index,
                                self.G.edges[node_0, node_1, graph_index]
                            )
                        else:
                            feature_dict = {}
                            for key in self.keys:
                                if (
                                    Graph._is_edge_attribute(key)
                                    and key != "edge_index"
                                ):
                                    if torch.is_tensor(self[key]):
                                        # TODO: check shape?
                                        feature_dict[key] = self[key][i]
                            edge = (node_0, node_1, feature_dict)
                    else:
                        edge = (node_0, node_1, graph_index)
                else:
                    raise ValueError("Each edge has more than 3 indices.")

            edges[i] = edge
        return edges

    def _custom_update(self):
        custom_keys = [
            "general_splits", "disjoint_split", "negative_edges", "task"
        ]
        if self.custom is not None:
            for custom_key in custom_keys:
                if custom_key in self.custom:
                    self[custom_key] = self.custom[custom_key]
                else:
                    self[custom_key] = None

    def _update_index(self, init=False):
        # TODO: add validity check for general_splits
        # TODO: add validity check for disjoint_split
        # TODO: add validity check for negative_edge
        # relabel graphs
<<<<<<< HEAD
        keys = list(self.G.nodes)
        vals = list(range(self.num_nodes))
        mapping = dict(zip(keys, vals))
        if keys != vals:
            self.G = self.netlib.relabel_nodes(self.G, mapping, copy=True)
        # get edges
        self.edge_index = self._edge_to_index(list(self.G.edges))
=======
        if self.G is not None:
            keys = list(self.G.nodes)
            vals = list(range(self.num_nodes))
            mapping = dict(zip(keys, vals))
            if keys != vals:
                self.G = nx.relabel_nodes(self.G, mapping, copy=True)
            # get edges
            self.edge_index = self._edge_to_index(list(self.G.edges))
        else:
            mapping = {x: x for x in range(self.num_nodes)}
>>>>>>> ce858a2e
        if init:
            # init is only true when creating the variables
            # edge_label_index and node_label_index
            self.edge_label_index = copy.deepcopy(self.edge_index)
            self.node_label_index = (
                torch.arange(self.num_nodes, dtype=torch.long)
            )

            self._custom_update()
            if self.task is not None:
                if self.general_splits is not None:
                    if self.task == "node":
                        for i in range(len(self.general_splits)):
                            nodes = self.general_splits[i]
                            nodes = [
                                mapping[node]
                                for node in nodes
                            ]
                            self.general_splits[i] = torch.tensor(nodes)
                    elif self.task == "edge" or self.task == "link_pred":
                        for i in range(len(self.general_splits)):
                            self.general_splits[i] = self._update_edges(
                                self.general_splits[i],
                                mapping
                            )

                if self.disjoint_split is not None:
                    if self.task == "link_pred":
                        self.disjoint_split = self._update_edges(
                            self.disjoint_split,
                            mapping
                        )
                    else:
                        raise ValueError(
                            "When self.disjoint_splits is not "
                            "None, self.task must be `link_pred`"
                        )

                if self.negative_edges is not None:
                    if self.task == "link_pred":
                        for i in range(len(self.negative_edges)):
                            self.negative_edges[i] = self._update_edges(
                                self.negative_edges[i],
                                mapping,
                                add_edge_info=False
                            )
                    else:
                        raise ValueError(
                            "When self.negative_edges is not "
                            "None, self.task must be `link_pred`"
                        )

    def _edge_to_index(self, edges):
        r"""
        List of G.edges to torch tensor edge_index

        Only the selected edges' edge indices are extracted.
        """
<<<<<<< HEAD
        # TODO: potentially need to fix this for fully support of multigraph ?
        if len(edges) == 0:
            raise ValueError("in _edge_to_index, len(edges) must be " "larger than 0")
        if len(edges[0]) > 2:  # edges have features or when netlib graph is a multigraph
            edges = [(edge[0], edge[1]) for edge in edges]
=======
        edges = [(edge[0], edge[1]) for edge in edges]
>>>>>>> ce858a2e

        edge_index = torch.tensor(edges)
        if self.is_undirected():
            edge_index = torch.cat(
                [edge_index, torch.flip(edge_index, [1])],
                dim=0
            )
        return edge_index.permute(1, 0)

    def _get_edge_attributes_by_key(self, edges, key: str):
        r"""
        List of G.edges to torch tensor for key, with dimension [num_edges x key_dim].

        Only the selected edges' attributes are extracted.
        """
        if len(edges) == 0:
            raise ValueError(
                "in _get_edge_attributes_by_key, "
                "len(edges) must be larger than 0."
            )
        if not isinstance(edges[0][-1], dict) or key not in edges[0][-1]:
            return None

        attributes = [edge[-1][key] for edge in edges]
        if torch.is_tensor(attributes[0]):
            attributes = torch.stack(attributes, dim=0)
        elif isinstance(attributes[0], float):
            attributes = torch.tensor(attributes, dtype=torch.float)
        elif isinstance(attributes[0], int):
            attributes = torch.tensor(attributes, dtype=torch.long)
        else:
            raise ValueError("Unknown type of key {} in edge attributes.")

        if self.is_undirected():
            attributes = torch.cat([attributes, attributes], dim=0)

        return attributes

    def _get_edge_attributes_by_key_tensor(self, edge_index, key: str):
        r"""
        Extract the edge attributes indicated by edge_index in tensor backend.
        """
        if not torch.is_tensor(edge_index):
            raise TypeError(
                "edge_index is not in the correct format."
            )
        if key == "edge_index":
            raise ValueError(
                "edge_index cannot be selected."
            )
        if key not in self.keys or not torch.is_tensor(self[key]):
            return None
        attributes = torch.index_select(self[key], 0, edge_index)
        if self.is_undirected():
            attributes = torch.cat([attributes, attributes], dim=0)
        return attributes

    def _update_graphs(self, verbose=False):
        r"""
        Update the .G graph object with new attributes.
        The edges remain unchanged (edge_index should not be directly modified).

        The counter-part of update_tensors.
        """
        for key in self.keys:
            if Graph._is_node_attribute(key):
                Graph.add_node_attr(self.G, key, self[key])
            elif Graph._is_edge_attribute(key):
                # the order of edge attributes is consistent with edge index
                Graph.add_edge_attr(self.G, key, self[key])
            elif Graph._is_graph_attribute(key):
                Graph.add_graph_attr(self.G, key, self[key])
            else:
                if verbose:
                    print(f"Index fields: {key} ignored.")

    def apply_transform(
        self,
        transform,
        update_tensor: bool = True,
        update_graph: bool = False,
        deep_copy: bool = False,
        **kwargs,
    ):
        r"""
        Applies transform function to the current graph object.

        Note that when the backend graph object (e.g. networkx object) is changed in the
        transform function, the argument update_tensor is recommended, to update the tensor
        representation to be in sync with the transformed graph.
        Similarly, update_graph is recommended when the transform function makes change to
        the tensor objects.

        However, the transform function should not make changes to both the backend graph
        object and the tensors simultaneously. Otherwise there might exist inconsistency
        between the transformed graph and tensors.
        Also note that update_tensor and update_graph cannot be true at the same time.

        It is also possible to set both update_tensor and update_graph to be False.
        This usually happens when one needs to transform the tensor representation, but do not
        require that the internal graph object to be in sync, for better efficiency.
        In this case, the user should note that the internal .G object is stale, and that
        applying a transform in the future with update_tensor=True will overwrite the
        current transform (with parameters update_tensor=False; update_graph=False).

        Args:
            transform (fuction): in the format of :obj:`transform(deepsnap.graph.Graph, **kwargs)`.
                The function needs to either return deepsnap.graph.Graph (the transformed graph
                object), or the transformed internal .G object (networkx).
                If returning .G object, all corresponding tensors will be updated.
            update_tensor (boolean): if netlib graph has changed,
                use netlib graph to update tensor attributes.
            update_graph: (boolean): if tensor attributes has changed,
                use attributes to update netlib graph.
            deep_copy (boolean): True if a new copy of graph_object is needed.
                In this case, the transform function needs to either return a graph object,
                Important: when returning Graph object in transform function, user should decide
                whether the tensor values of the graph is to be copied (deep copy).
            **kwargs (any): additional args for the transform function.

        Returns:
            a transformed Graph object.

        Note:
            This function different from the function :obj:`apply_tensor`.
        """
        if update_tensor and update_graph:
            raise ValueError("Tensor and graph should not be specified together.")
        graph_obj = copy.deepcopy(self) if deep_copy else self
        return_graph = transform(graph_obj, **kwargs)

        if isinstance(return_graph, self.__class__):
            return_graph = return_graph
        elif return_graph is None:
            # no return value; assumes in-place transform of the graph object
            return_graph = graph_obj
        else:
            raise TypeError(
                "Transform function returns a value of unknown type ({return_graph.__class__})"
            )
        if update_graph:
            if self.G is None:
                raise ValueError("There is no G in the class.")
            return_graph._update_graphs()
        if update_tensor:
            return_graph._update_tensors()
        return return_graph

    def apply_transform_multi(
        self,
        transform,
        update_tensors: bool = True,
        update_graphs: bool = False,
        deep_copy: bool = False,
        **kwargs,
    ):
        r"""
        Applies transform function to the current graph object.

        Unlike apply_transform, the transform argument in this method can return
        a tuple of graphs (Graph or internal NetworkX Graphs).

        Args:
            transform (fuction): in the format of :obj:`transform(deepsnap.graph.Graph, **kwargs)`.
                The function needs to either return a tuple of deepsnap.graph.Graph (the transformed graph
                object), or a tuple of internal .G object (NetworkX).
                If returning .G object, all corresponding tensors will be updated.

        Returns:
            a tuple of transformed Graph objects.
        """
        if update_tensors and update_graphs:
            raise ValueError("Tensor and graph should not be specified together.")
        graph_obj = copy.deepcopy(self) if deep_copy else self
        return_graphs = transform(graph_obj, **kwargs)

        if isinstance(return_graphs[0], self.__class__):
            return_graphs = return_graphs
        elif return_graphs is None or len(return_graphs) == 0:
            # no return value; assumes in-place transform of the graph object
            return_graphs = (graph_obj,)
        else:
            raise TypeError(
                "Transform function returns a value of unknown type ({return_graphs[0].__class__)})"
            )
        if update_graphs:
            for return_graph in return_graphs:
                if self.G is None:
                    raise ValueError("There is no G in the class.")
                return_graph._update_graphs()
        if update_tensors:
            for return_graph in return_graphs:
                return_graph._update_tensors()
        return return_graphs

    def split(self, task: str = "node", split_ratio: List[float] = None):
        r"""
        Split current graph object to list of graph objects.

        Args:
            task (string): one of `node`, `edge` or `link_pred`.
            split_ratio (array_like): array_like ratios `[train_ratio, validation_ratio, test_ratio]`.

        Returns:
            list: A Python list of :class:`deepsnap.graph.Graph` objects with specified task.
        """
        if split_ratio is None:
            split_ratio = [0.8, 0.1, 0.1]
        if not isinstance(split_ratio, list):
            raise TypeError("split ratio must be a list.")
        if len(split_ratio) > 3:
            raise ValueError("split ratio must contain leq three values")
        if not math.isclose(sum(split_ratio), 1.0):
            raise ValueError("split ratio must sum up to 1.")
        if not all(
            isinstance(split_ratio_i, float) for split_ratio_i in split_ratio
        ):
            raise TypeError("split ratio must contain all floats")
        if not all(split_ratio_i > 0 for split_ratio_i in split_ratio):
            raise ValueError("split ratio must contain all positivevalues.")

        if task == "node":
            return self._split_node(split_ratio)
        elif task == "edge":
            return self._split_edge(split_ratio)
        elif task == "link_pred":
            return self.split_link_pred(split_ratio)
        elif task == "graph":
            raise ValueError("Graph task does not split individual graphs.")
        else:
            raise ValueError("Unknown task.")

    def _split_node(self, split_ratio: float):
        r"""
        Split the graph into len(split_ratio) graphs for node prediction.
        Internally this splits node indices, and the model will only compute
        loss for the embedding of
        nodes in each split graph.
        In node classification, the whole graph is observed in train/val/test
        Only split over node_label_index
        """
        if self.num_nodes < len(split_ratio):
            raise ValueError(
                "in _split_node num of nodes are smaller than"
                "number of splitted parts"
            )

        split_graphs = []
        shuffled_node_indices = torch.randperm(self.num_nodes)
        split_offset = 0

        # perform `secure split` s.t. guarantees all splitted subgraph
        # contains at least one node.
        for i, split_ratio_i in enumerate(split_ratio):
            if i != len(split_ratio) - 1:
                num_split_i = 1 + int(
                    split_ratio_i * (self.num_nodes - len(split_ratio))
                )
                nodes_split_i = shuffled_node_indices[
                    split_offset:split_offset + num_split_i
                ]
                split_offset += num_split_i
            else:
                nodes_split_i = shuffled_node_indices[split_offset:]
            # shallow copy all attributes
            graph_new = copy.copy(self)
            graph_new.node_label_index = nodes_split_i
            graph_new.node_label = self.node_label[nodes_split_i]
            split_graphs.append(graph_new)
        return split_graphs

    def _split_edge(self, split_ratio: float):
        r"""
        Split the graph into len(split_ratio) graphs for node prediction.
        Internally this splits node indices, and the model will only compute
        loss for the embedding of nodes in each split graph.
        In edge classification, the whole graph is observed in train/val/test.
        Only split over edge_label_index.
        """
        if self.num_edges < len(split_ratio):
            raise ValueError(
                "in _split_node num of edges are smaller than"
                "number of splitted parts"
            )

        split_graphs = []
        shuffled_edge_indices = torch.randperm(self.num_edges)
        split_offset = 0

        # perform `secure split` s.t. guarantees all splitted subgraph
        # contains at least one edge.
        for i, split_ratio_i in enumerate(split_ratio):
            if i != len(split_ratio) - 1:
                num_split_i = 1 + int(
                    split_ratio_i * (self.num_edges - len(split_ratio))
                )
                edges_split_i = shuffled_edge_indices[
                    split_offset:split_offset + num_split_i
                ]
                split_offset += num_split_i
            else:
                edges_split_i = shuffled_edge_indices[split_offset:]
            # shallow copy all attributes
            graph_new = copy.copy(self)
            graph_new.edge_label_index = self.edge_index[:, edges_split_i]
            graph_new.edge_label = self.edge_label[edges_split_i]
            split_graphs.append(graph_new)
        return split_graphs

    def _custom_split_link_pred_disjoint(self):
        objective_edges = self.disjoint_split
        objective_edges_no_info = [edge[:-1] for edge in objective_edges]
        message_edges_no_info = (
            list(set(self.G.edges) - set(objective_edges_no_info))
        )
        if len(message_edges_no_info[0]) == 3:
            message_edges = [
                (
                    edge[0], edge[1], edge[2],
                    self.G.edges[edge[0], edge[1], edge[2]]
                )
                for edge in message_edges_no_info
            ]
        elif len(message_edges_no_info[0]) == 2:
            message_edges = [
                (edge[0], edge[1], self.G.edges[edge[0], edge[1]])
                for edge in message_edges_no_info
            ]
        else:
            raise ValueError("Each edge has more than 3 indices.")
        graph_train = Graph(
            self._edge_subgraph_with_isonodes(
                self.G,
                message_edges,
            )
        )
        graph_train._create_label_link_pred(
            graph_train, objective_edges
        )
        return graph_train

    def _custom_split_link_pred(self):
        split_num = len(self.general_splits)
        split_graph = []

        edges_train = self.general_splits[0]
        edges_val = self.general_splits[1]

        graph_train = Graph(
            self._edge_subgraph_with_isonodes(
                self.G,
                edges_train,
            ),
            disjoint_split=(
                self.disjoint_split
            ),
            negative_edges=(
                self.negative_edges
            )
        )

        graph_val = copy.copy(graph_train)
        if split_num == 3:
            edges_test = self.general_splits[2]
            graph_test = Graph(
                self._edge_subgraph_with_isonodes(
                    self.G,
                    edges_train + edges_val
                ),
                negative_edges=(
                    self.negative_edges
                )
            )
        graph_train._create_label_link_pred(
            graph_train, edges_train
        )
        graph_val._create_label_link_pred(
            graph_val, edges_val
        )

        if split_num == 3:
            graph_test._create_label_link_pred(
                graph_test, edges_test
            )

        split_graph.append(graph_train)
        split_graph.append(graph_val)
        if split_num == 3:
            split_graph.append(graph_test)

        return split_graph

    def split_link_pred(self, split_ratio: Union[float, List[float]]):
        r"""
        Split the graph into len(split_ratio) graphs for link prediction.
        Internally this splits edge indices, and the model will only compute
        loss for the embedding of
        nodes in each split graph.
        This is only used for transductive link prediction task
        In this task, different part of graph is observed in train/val/test
        Note: this functon will be called twice,
        if during training, we further split the training graph so that
        message edges and objective edges are different
        """
        if isinstance(split_ratio, float):
            split_ratio = [split_ratio, 1 - split_ratio]
        if len(split_ratio) < 2 or len(split_ratio) > 3:
            raise ValueError("Unrecoginzed number of splits")
        if len(split_ratio) == 2:
            if self.num_edges < 2:
                raise ValueError(
                    "in split_link_pred num of edges are"
                    "smaller than number of splitted parts"
                )
        if len(split_ratio) == 3:
            if self.num_edges < 3:
                raise ValueError(
                    "in split_link_pred num of edges are"
                    "smaller than number of splitted parts"
                )

        if self.G is not None:
            edges = list(self.G.edges(data=True))
            random.shuffle(edges)
        else:
            edges = torch.randperm(self.num_edges)

        # Perform `secure split` s.t. guarantees all splitted subgraph
        # that contains at least one edge.
        if len(split_ratio) == 2:
            num_edges_train = 1 + int(split_ratio[0] * (self.num_edges - 2))

            edges_train = edges[:num_edges_train]
            edges_val = edges[num_edges_train:]
        elif len(split_ratio) == 3:
            num_edges_train = 1 + int(split_ratio[0] * (self.num_edges - 3))
            num_edges_val = 1 + int(split_ratio[1] * (self.num_edges - 3))

            edges_train = edges[:num_edges_train]
            edges_val = edges[num_edges_train:num_edges_train + num_edges_val]
            edges_test = edges[num_edges_train + num_edges_val:]

        if self.G is not None:
            graph_train = Graph(
                self._edge_subgraph_with_isonodes(self.G, edges_train)
            )
        else:
            graph_train = copy.copy(self)

            # update the edge_index
            edge_index = torch.index_select(
                self.edge_index, 1, edges_train
            )
            if self.is_undirected():
                edge_index = torch.cat(
                    [edge_index, torch.flip(edge_index, [0])], dim=1
                )

            # update edge features
            graph_train.edge_index = edge_index
            for key in graph_train.keys:
                if self._is_edge_attribute(key):
                    edge_feature = torch.index_select(
                        self[key], 0, edges_train
                    )
                    if self.is_undirected():
                        edge_feature = torch.cat(
                            [edge_feature, edge_feature], dim=0
                        )
                    graph_train[key] = edge_feature

        graph_val = copy.copy(graph_train)
        if len(split_ratio) == 3:
            if self.G is not None:
                graph_test = Graph(
                    self._edge_subgraph_with_isonodes(
                        self.G, edges_train + edges_val
                    )
                )
            else:
                graph_test = copy.copy(self)
                edge_index = torch.index_select(
                    self.edge_index, 1, torch.cat([edges_train, edges_val])
                )
                if self.is_undirected():
                    edge_index = torch.cat(
                        [edge_index, torch.flip(edge_index, [0])],
                        dim=1
                    )
                graph_test.edge_index = edge_index
                for key in graph_test.keys:
                    if self._is_edge_attribute(key):
                        edge_feature = torch.index_select(
                            self[key], 0, torch.cat([edges_train, edges_val])
                        )
                        if self.is_undirected():
                            edge_feature = torch.cat(
                                [edge_feature, edge_feature], dim=0
                            )
                        graph_test[key] = edge_feature

        self._create_label_link_pred(graph_train, edges_train)
        self._create_label_link_pred(graph_val, edges_val)
        if len(split_ratio) == 3:
            self._create_label_link_pred(graph_test, edges_test)
            return [graph_train, graph_val, graph_test]
        else:
            return [graph_train, graph_val]

    def _edge_subgraph_with_isonodes(self, G, edges):
        r"""
        Generate a new networkx graph with same nodes and their attributes.

        Preserves all nodes and a subset of edges. Nodes that are not connected
        by any of the edges will be isolated nodes instead of being removed.

        Note:
            edges should be list(G_i.edges(data=True))
        """
        G_new = G.__class__()
        G_new.add_nodes_from(G.nodes(data=True))
        G_new.add_edges_from(edges)
        return G_new

    def resample_disjoint(self, message_ratio):
        r""" Resample disjoint edge split of message passing and objective links.

        Note that if apply_transform (on the message passing graph)
        was used before this resampling, it needs to be
        re-applied, after resampling, to update some of the edges that were in objectives.
        """
        if not hasattr(self, "_objective_edges"):
            raise ValueError("No disjoint edge split was performed.")
        # Combine into 1 graph
        if self.G is not None:
            self.G.add_edges_from(self._objective_edges)
        else:
            edge_index = self.edge_index[:, 0:self.num_edges]

            # Concat the edge indices if objective is different with edge_index
            if not torch.equal(self._objective_edges, edge_index):
                edge_index = torch.cat(
                    (edge_index, self._objective_edges), dim=1
                )
                if self.is_undirected():
                    edge_index = torch.cat(
                        [edge_index, torch.flip(edge_index, [0])], dim=1
                    )
                self.edge_index = edge_index

        return self.split_link_pred(message_ratio)[1]

    def _create_label_link_pred(self, graph, edges):
        r"""
        Create edge label and the corresponding label_index (edges) for link prediction.

        Modifies the graph argument by setting the fields edge_label_index and edge_label.

        Notice when the graph is tensor backend, the edges are the indices of edges.
        """
        if self.G is not None:
            graph.edge_label_index = self._edge_to_index(edges)
            graph.edge_label = (
                self._get_edge_attributes_by_key(edges, "edge_label")
            )
            # Keep a copy of original edges (and their attributes)
            # for resampling the disjoint split (message passing and objective links)
            graph._objective_edges = edges
        else:
            edge_label_index = torch.index_select(
                self.edge_index, 1, edges
            )
            graph._objective_edges = edge_label_index
            if self.is_undirected():
                edge_label_index = torch.cat(
                    [edge_label_index, torch.flip(edge_label_index, [0])],
                    dim=1
                )
            graph.edge_label_index = edge_label_index
            graph.edge_label = (
                self._get_edge_attributes_by_key_tensor(edges, "edge_label")
            )

    def _custom_create_neg_sampling(
        self, negative_sampling_ratio: float, resample: bool = False
    ):
        if resample and self._num_positive_examples is not None:
            self.edge_label_index = self.edge_label_index[
                :, : self._num_positive_examples
            ]

        num_pos_edges = self.edge_label_index.shape[-1]
        num_neg_edges = int(num_pos_edges * negative_sampling_ratio)

        if self.edge_index.size() == self.edge_label_index.size() and (
            torch.sum(self.edge_index - self.edge_label_index) == 0
        ):
            # (train in 'all' mode)
            edge_index_all = self.edge_index
        else:
            edge_index_all = (
                torch.cat((self.edge_index, self.edge_label_index), -1)
            )

        if len(edge_index_all) > 0:
            if not torch.is_tensor(self.negative_edge):
                negative_edges_length = len(self.negative_edge)
                if negative_edges_length < num_neg_edges:
                    multiplicity = math.ceil(
                        num_neg_edges / negative_edges_length
                    )
                    self.negative_edge = self.negative_edge * multiplicity
                    self.negative_edge = self.negative_edge[:num_neg_edges]

                self.negative_edge = torch.tensor(
                    list(zip(*self.negative_edge))
                )
            if "negative_edge_idx" not in self:
                self.negative_edge_idx = 0

            negative_edges = self.negative_edge
            negative_edges_length = negative_edges.shape[1]

            if self.negative_edge_idx + num_neg_edges > negative_edges_length:
                negative_edges_begin = (
                    negative_edges[:, self.negative_edge_idx:]
                )
                negative_edges_end = negative_edges[
                    :, :self.negative_edge_idx
                    + num_neg_edges - negative_edges_length
                ]
                negative_edges = torch.cat(
                    [negative_edges_begin, negative_edges_end], axis=1
                )
            else:
                negative_edges = negative_edges[
                    :, self.negative_edge_idx:
                    self.negative_edge_idx + num_neg_edges
                ]
            self.negative_edge_idx = (
                (self.negative_edge_idx + num_neg_edges)
                % negative_edges_length
            )
        else:
            return torch.tensor([], dtype=torch.long)

        if not resample:
            if self.edge_label is None:
                # if label is not yet specified, use all ones for positives
                positive_label = torch.ones(num_pos_edges, dtype=torch.long)
                # if label is not yet specified, use all zeros for positives
                negative_label = torch.zeros(num_neg_edges, dtype=torch.long)
            else:
                # if label is specified, use max(positive_label) + 1
                # for negative labels
                positive_label = self.edge_label
                negative_label_val = torch.max(positive_label) + 1
                negative_label = (
                    negative_label_val
                    * torch.ones(num_neg_edges, dtype=torch.long)
                )
            self.edge_label = (
                torch.cat(
                    (positive_label, negative_label), -1
                ).type(torch.long)
            )

        self._num_positive_examples = num_pos_edges
        # append to edge_label_index
        self.edge_label_index = (
            torch.cat((self.edge_label_index, negative_edges), -1)
        )

    def _create_neg_sampling(
        self, negative_sampling_ratio: float, resample: bool = False
    ):
        r"""
        Create negative samples for link prediction,
        and changes the edge_label and edge_label_index accordingly (if already existed).

        Simplest link prediction has no label. It will be treated as binary classification.
        edge_label will be set to 1 for positives and 0 for negative examples.

        For link prediction that requires prediction of edge type, it will be a multi-class
        classification task.
        edge_label will be set to the (original label + 1) for positives and 0 for negative
        examples. Hence the number of prediction classes will be incremented by 1.
        In this case dataset.num_edge_labels should be called after split
        (which calls this function).

        Args:
            negative_sampling_ratio (float or int): ratio of negative sampling edges compared with the original edges.
            resample (boolean): whether should resample.
        """
        if resample and self._num_positive_examples is not None:
            # remove previous negative samples first
            # if self._num_positive_examples is None then no previous sampling was done
            self.edge_label_index = self.edge_label_index[
                :, : self._num_positive_examples
            ]
        num_pos_edges = self.edge_label_index.shape[-1]
        num_neg_edges = int(num_pos_edges * negative_sampling_ratio)

        if self.edge_index.size() == self.edge_label_index.size() and (
            torch.sum(self.edge_index - self.edge_label_index) == 0
        ):
            # (train in 'all' mode)
            edge_index_all = self.edge_index
        else:
            edge_index_all = (
                torch.cat((self.edge_index, self.edge_label_index), -1)
            )

        if len(edge_index_all) > 0:
            negative_edges = self.negative_sampling(
                edge_index_all, self.num_nodes, num_neg_edges
            )
        else:
            return torch.tensor([], dtype=torch.long)

        if not resample:
            if self.edge_label is None:
                # if label is not yet specified, use all ones for positives
                positive_label = torch.ones(num_pos_edges, dtype=torch.long)
                # if label is not yet specified, use all zeros for positives
                negative_label = torch.zeros(num_neg_edges, dtype=torch.long)
            else:
                # if label is specified, use max(positive_label) + 1
                # for negative labels
                positive_label = self.edge_label
                negative_label_val = torch.max(positive_label) + 1
                negative_label = (
                    negative_label_val
                    * torch.ones(num_neg_edges, dtype=torch.long)
                )
            self.edge_label = (
                torch.cat(
                    (positive_label, negative_label), -1
                ).type(torch.long)
            )

        self._num_positive_examples = num_pos_edges
        # append to edge_label_index
        self.edge_label_index = (
            torch.cat((self.edge_label_index, negative_edges), -1)
        )

    @staticmethod
    def add_node_attr(G, attr_name: str, node_attr):
        r"""
        Add node attribute into a NetworkX graph. Assumes that the
        `node_attr` ordering is the same as the node ordering in `G`.

        Args:
            G (NetworkX Graph): a NetworkX graph.
            attr_name (string): Name of the node
                attribute to set.
            node_attr (array_like): node attributes.
        """
<<<<<<< HEAD
        attr_dict = dict(zip(range(G.number_of_nodes()), node_attr))
        G.netlib.set_node_attributes(G, attr_dict, name=attr_name)
=======
        node_list = list(G.nodes)
        attr_dict = dict(zip(node_list, node_attr))
        nx.set_node_attributes(G, attr_dict, name=attr_name)
>>>>>>> ce858a2e

    @staticmethod
    def add_edge_attr(G, attr_name: str, edge_attr):
        r"""
        Add edge attribute into a NetworkX graph.

        Args:
            G (NetworkX Graph): a NetworkX graph.
            attr_name (string): Name of the edge
                attribute to set.
            edge_attr (array_like): edge attributes.
        """
        # TODO: parallel?
        edge_list = list(G.edges)
        attr_dict = dict(zip(edge_list, edge_attr))
        G.netlib.set_edge_attributes(G, attr_dict, name=attr_name)

    @staticmethod
    def add_graph_attr(G, attr_name: str, graph_attr):
        r"""
        Add graph attribute into a NetworkX graph.

        Args:
            G (NetworkX Graph): a NetworkX graph.
            attr_name (string): Name of the graph attribute to set.
            graph_attr (scalar or array_like): graph attributes.
        """
        G.graph[attr_name] = graph_attr

    @staticmethod
<<<<<<< HEAD
    def pyg_to_graph(data, verbose: bool = False, fixed_split: bool = False, netlib = None):
=======
    def pyg_to_graph(data, verbose: bool = False, fixed_split: bool = False, tensor_backend: bool = False):
>>>>>>> ce858a2e
        r"""
        Converts Pytorch Geometric data to a Graph object.

        Args:
            data (:class:`torch_geometric.data`): a Pytorch Geometric data.
            verbose: if print verbose warning
            fixed_split: if load fixed data split from PyG dataset
            tensor_backend: if using the tensor backend

        Returns:
            :class:`deepsnap.graph.Graph`: A new DeepSNAP :class:`deepsnap.graph.Graph` object.
        """
<<<<<<< HEAD
        if not netlib:
            import networkx as netlib
        print("netlib", netlib.__file__)
        G = netlib.Graph()
        G.netlib = netlib
        G.add_nodes_from(range(data.num_nodes))
        G.add_edges_from(data.edge_index.t().tolist())

=======
>>>>>>> ce858a2e
        # all fields in PyG Data object
        kwargs = {}
        kwargs["node_feature"] = data.x if "x" in data.keys else None
        kwargs["edge_feature"] = (
            data.edge_attr if "edge_attr" in data.keys else None
        )
        kwargs["node_label"], kwargs["edge_label"] = None, None
        kwargs["graph_feature"], kwargs["graph_label"] = None, None
        if kwargs["node_feature"] is not None and data.y.size(0) == kwargs[
            "node_feature"
        ].size(0):
            kwargs["node_label"] = data.y
        elif kwargs["edge_feature"] is not None and data.y.size(0) == kwargs[
            "edge_feature"
        ].size(0):
            kwargs["edge_label"] = data.y
        else:
            kwargs["graph_label"] = data.y

        if not tensor_backend:
            if data.is_directed():
                G = nx.DiGraph()
            else:
                G = nx.Graph()
            G.add_nodes_from(range(data.num_nodes))
            G.add_edges_from(data.edge_index.T.tolist())
        else:
            attributes = {}
            if not data.is_directed():
                row, col = data.edge_index
                mask = row < col
                row, col = row[mask], col[mask]
                edge_index = torch.stack([row, col], dim=0)
                edge_index = torch.cat(
                    [edge_index, torch.flip(edge_index, [0])], 
                    dim=1
                )
            else:
                edge_index = data.edge_index
            attributes["edge_index"] = edge_index

        # include other arguments that are in the kwargs of pyg data object
        keys_processed = ["x", "y", "edge_index", "edge_attr"]
        for key in data.keys:
            if key not in keys_processed:
                kwargs[key] = data[key]

        # we assume that edge-related and node-related features are defined
        # the same as in Graph._is_edge_attribute and Graph._is_node_attribute
        for key, value in kwargs.items():
            if value is None:
                continue
            if Graph._is_node_attribute(key):
                if not tensor_backend:
                    Graph.add_node_attr(G, key, value)
                else:
                    attributes[key] = value
            elif Graph._is_edge_attribute(key):
                # TODO: make sure the indices of edge attributes are same with edge_index
                if not tensor_backend:
                    # the order of edge attributes is consistent with edge index
                    Graph.add_edge_attr(G, key, value)
                else:
                    attributes[key] = value
            elif Graph._is_graph_attribute(key):
                if not tensor_backend:
                    Graph.add_graph_attr(G, key, value)
                else:
                    attributes[key] = value
            else:
                if verbose:
                    print(f"Index fields: {key} ignored.")

        if fixed_split:
            masks = ["train_mask", "val_mask", "test_mask"]
            if not tensor_backend:
                graph = Graph(G)
            else:
                graph = Graph(**attributes)
            graphs = []
            for mask in masks:
                if mask in kwargs:
                    graph_new = copy.copy(graph)
                    graph_new.node_label_index = (
                        torch.nonzero(data[mask]).squeeze()
                    )
                    graph_new.node_label = (
                        graph_new.node_label[graph_new.node_label_index]
                    )
                    graphs.append(graph_new)
            return graphs
        else:
            if not tensor_backend:
                return Graph(G)
            else:
                return Graph(**attributes)

    @staticmethod
    def raw_to_graph(data):
        r"""
        Write other methods for user to import their own data format and
        make sure all attributes of G are scalar/torch.tensor. ``Not implemented``.
        """
        raise NotImplementedError

    @staticmethod
    def negative_sampling(edge_index, num_nodes=None, num_neg_samples=None):
        r"""Samples random negative edges of a graph given by :attr:`edge_index`.

        Args:
            edge_index (:class:`torch.LongTensor`): The edge indices.
            num_nodes (int, optional): The number of nodes, *i.e.*
                :obj:`max_val + 1` of :attr:`edge_index`. (default: :obj:`None`)
            num_neg_samples (int, optional): The number of negative samples to
                return. If set to :obj:`None`, will try to return a negative edge
                for every positive edge. (default: :obj:`None`)
            force_undirected (bool, optional): If set to :obj:`True`, sampled
                negative edges will be undirected. (default: :obj:`False`)

        :rtype: :class:`torch.LongTensor`
        """
        num_neg_samples = min(
            num_neg_samples, num_nodes * num_nodes - edge_index.size(1)
        )

        rng = range(num_nodes ** 2)
        # idx = N * i + j
        idx = (edge_index[0] * num_nodes + edge_index[1]).to("cpu")

        perm = torch.tensor(random.sample(rng, num_neg_samples))
        mask = torch.from_numpy(np.isin(perm, idx)).to(torch.bool)
        rest = mask.nonzero().view(-1)
        while rest.numel() > 0:  # pragma: no cover
            tmp = torch.tensor(random.sample(rng, rest.size(0)))
            mask = torch.from_numpy(np.isin(tmp, idx)).to(torch.bool)
            perm[rest] = tmp
            rest = rest[mask.nonzero().view(-1)]

        row = perm // num_nodes
        col = perm % num_nodes
        neg_edge_index = torch.stack([row, col], dim=0).long()

        return neg_edge_index.to(edge_index.device)<|MERGE_RESOLUTION|>--- conflicted
+++ resolved
@@ -5,6 +5,7 @@
 import pdb
 import numpy as np
 import torch
+import networkx
 #import networkx as nx
 from torch_geometric.utils import to_undirected
 from typing import (
@@ -29,31 +30,12 @@
 
     def __init__(self, G=None, netlib=None, **kwargs):
         self.G = G
-<<<<<<< HEAD
-        # use G's netlib, else specified netlib, else import networkx
-        if G != None  and  hasattr(G, "netlib"):
+        if self.G is None and hasattr(G, "netlib"):
             self.netlib = G.netlib
         else:
             if not netlib:
                 import networkx as netlib
             self.netlib = netlib
-        if G is not None:
-            keys = [
-                "node_feature",
-                "node_label",
-                "edge_feature",
-                "edge_label",
-                "graph_feature",
-                "graph_label",
-                "edge_index",
-                "edge_label_index",
-                "node_label_index",
-                "custom",
-                "task"
-            ]
-            for key in keys:
-                self[key] = None
-=======
         keys = [
             "node_feature",
             "node_label",
@@ -69,7 +51,6 @@
         ]
         for key in keys:
             self[key] = None
->>>>>>> ce858a2e
 
         for key, item in kwargs.items():
             self[key] = item
@@ -129,6 +110,7 @@
         if "G" in dictionary:
             # If there is an G, initialize class in the graph backend
             graph = cls(G=dictionary["G"])
+            graph.G.netlib = dictionary["netlib"]
         else:
             graph = cls(**dictionary)
         for key, item in dictionary.items():
@@ -423,12 +405,27 @@
         Returns:
             :class:`deepsnap.graph.Graph`: A cloned :class:`deepsnap.graph.Graph` object with deepcopying all features.
         """
-        return self.__class__._from_dict(
-            {
-                k: v.clone() if torch.is_tensor(v) else copy.deepcopy(v)
-                for k, v in self.__dict__.items()
-            }
-        )
+        # for k, v in self.__dict__.items():
+        #     print(k)
+        # return self.__class__._from_dict(
+        #     {
+        #         k: v.clone() if torch.is_tensor(v) 
+        #             else copy.deepcopy(v) if k != "netlib"
+        #                 else copy.copy(v)
+        #         for k, v in self.__dict__.items()
+        #     }
+        # )
+        dictionary = {}
+        for k, v in self.__dict__.items():
+            if torch.is_tensor(v):
+                dictionary[k] = v.clone()
+            elif k == "netlib":
+                dictionary[k] = v
+            else:
+                if hasattr(v, "netlib"):
+                    v.netlib = None
+                dictionary[k] = copy.deepcopy(v)
+        return self.__class__._from_dict(dictionary)
 
     def _size_repr(self, value) -> List[int]:
         r"""
@@ -679,26 +676,16 @@
         # TODO: add validity check for disjoint_split
         # TODO: add validity check for negative_edge
         # relabel graphs
-<<<<<<< HEAD
-        keys = list(self.G.nodes)
-        vals = list(range(self.num_nodes))
-        mapping = dict(zip(keys, vals))
-        if keys != vals:
-            self.G = self.netlib.relabel_nodes(self.G, mapping, copy=True)
-        # get edges
-        self.edge_index = self._edge_to_index(list(self.G.edges))
-=======
         if self.G is not None:
             keys = list(self.G.nodes)
             vals = list(range(self.num_nodes))
             mapping = dict(zip(keys, vals))
             if keys != vals:
-                self.G = nx.relabel_nodes(self.G, mapping, copy=True)
+                self.G = self.netlib.relabel_nodes(self.G, mapping, copy=True)
             # get edges
             self.edge_index = self._edge_to_index(list(self.G.edges))
         else:
             mapping = {x: x for x in range(self.num_nodes)}
->>>>>>> ce858a2e
         if init:
             # init is only true when creating the variables
             # edge_label_index and node_label_index
@@ -757,15 +744,7 @@
 
         Only the selected edges' edge indices are extracted.
         """
-<<<<<<< HEAD
-        # TODO: potentially need to fix this for fully support of multigraph ?
-        if len(edges) == 0:
-            raise ValueError("in _edge_to_index, len(edges) must be " "larger than 0")
-        if len(edges[0]) > 2:  # edges have features or when netlib graph is a multigraph
-            edges = [(edge[0], edge[1]) for edge in edges]
-=======
         edges = [(edge[0], edge[1]) for edge in edges]
->>>>>>> ce858a2e
 
         edge_index = torch.tensor(edges)
         if self.is_undirected():
@@ -1525,14 +1504,13 @@
                 attribute to set.
             node_attr (array_like): node attributes.
         """
-<<<<<<< HEAD
-        attr_dict = dict(zip(range(G.number_of_nodes()), node_attr))
-        G.netlib.set_node_attributes(G, attr_dict, name=attr_name)
-=======
+        # TODO: Better method here?
         node_list = list(G.nodes)
         attr_dict = dict(zip(node_list, node_attr))
-        nx.set_node_attributes(G, attr_dict, name=attr_name)
->>>>>>> ce858a2e
+        if not hasattr(G, "netlib"):
+            networkx.set_node_attributes(G, attr_dict, name=attr_name)
+        else:
+            G.netlib.set_node_attributes(G, attr_dict, name=attr_name)
 
     @staticmethod
     def add_edge_attr(G, attr_name: str, edge_attr):
@@ -1548,7 +1526,10 @@
         # TODO: parallel?
         edge_list = list(G.edges)
         attr_dict = dict(zip(edge_list, edge_attr))
-        G.netlib.set_edge_attributes(G, attr_dict, name=attr_name)
+        if not hasattr(G, "netlib"):
+            networkx.set_edge_attributes(G, attr_dict, name=attr_name)
+        else:
+            G.netlib.set_edge_attributes(G, attr_dict, name=attr_name)
 
     @staticmethod
     def add_graph_attr(G, attr_name: str, graph_attr):
@@ -1563,11 +1544,7 @@
         G.graph[attr_name] = graph_attr
 
     @staticmethod
-<<<<<<< HEAD
-    def pyg_to_graph(data, verbose: bool = False, fixed_split: bool = False, netlib = None):
-=======
-    def pyg_to_graph(data, verbose: bool = False, fixed_split: bool = False, tensor_backend: bool = False):
->>>>>>> ce858a2e
+    def pyg_to_graph(data, verbose: bool = False, fixed_split: bool = False, tensor_backend: bool = False, netlib = None):
         r"""
         Converts Pytorch Geometric data to a Graph object.
 
@@ -1580,17 +1557,6 @@
         Returns:
             :class:`deepsnap.graph.Graph`: A new DeepSNAP :class:`deepsnap.graph.Graph` object.
         """
-<<<<<<< HEAD
-        if not netlib:
-            import networkx as netlib
-        print("netlib", netlib.__file__)
-        G = netlib.Graph()
-        G.netlib = netlib
-        G.add_nodes_from(range(data.num_nodes))
-        G.add_edges_from(data.edge_index.t().tolist())
-
-=======
->>>>>>> ce858a2e
         # all fields in PyG Data object
         kwargs = {}
         kwargs["node_feature"] = data.x if "x" in data.keys else None
@@ -1611,10 +1577,13 @@
             kwargs["graph_label"] = data.y
 
         if not tensor_backend:
+            if not netlib:
+                import networkx as netlib
             if data.is_directed():
-                G = nx.DiGraph()
+                G = netlib.DiGraph()
             else:
-                G = nx.Graph()
+                G = netlib.Graph()
+            G.netlib = netlib
             G.add_nodes_from(range(data.num_nodes))
             G.add_edges_from(data.edge_index.T.tolist())
         else:

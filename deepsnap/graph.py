import re
import random
import copy
import math
import pdb
import numpy as np
import torch
import networkx as nx
from torch_geometric.utils import to_undirected
from typing import (
    Dict,
    List,
    Union,
)


class Graph(object):
    r"""
    A plain python object modeling a single graph with various
    (optional) attributes:

    Args:
        G (:class:`networkx.classes.graph`): The NetworkX graph object which contains features
             and labels for the tasks.
        **kwargs: keyworded argument list with keys such as :obj:`"node_feature"`, :obj:`"node_label"`
            and corresponding attributes.
    """

    def __init__(self, G=None, **kwargs):
        self.G = G
        if G is not None:
            keys = [
<<<<<<< HEAD
                'node_feature', 'node_label', 'edge_feature',
                'edge_label', 'graph_feature', 'graph_label',
                'edge_index', 'edge_label_index', 'node_label_index',
                'custom_split_index'
=======
                "node_feature",
                "node_label",
                "edge_feature",
                "edge_label",
                "graph_feature",
                "graph_label",
                "edge_index",
                "edge_label_index",
                "node_label_index",
>>>>>>> bd1fe4a7
            ]
            for key in keys:
                self[key] = None

            for key, item in kwargs.items():
                self[key] = item

            self._update_tensors(init=True)
        self._num_positive_examples = None

    @classmethod
    def _from_dict(cls, dictionary: Dict[str, torch.tensor]):
        r"""
        Creates a data object from a python dictionary.

        Args:
            dictionary (dict): Python dictionary with key (string) - value (torch.tensor) pair.

        Returns:
            :class:`deepsnap.graph.Graph`: return a new Graph object with the data from the dictionary.
        """
        graph = cls()
        for key, item in dictionary.items():
            graph[key] = item

        return graph

    def __getitem__(self, key: str):
        r"""
        Gets the data of the attribute :obj:`key`.
        """
        return getattr(self, key, None)

    def __setitem__(self, key: str, value):
        """Sets the attribute :obj:`key` to :obj:`value`."""
        setattr(self, key, value)

    @property
    def keys(self):
        r"""
        Returns all names of the graph attributes.

        Returns:
            list: List of :class:`deepsnap.graph.Graph` attributes.
        """
        # filter attributes that are not observed by users
        # (1) those with value "None"; (2) those start with '_'
        keys = [
            key
            for key in self.__dict__.keys()
            if self[key] is not None and key[0] != "_"
        ]
        return keys

    def __len__(self) -> int:
        r"""
        Returns the number of all present attributes.

        Returns:
            int: The number of all present attributes.
        """
        return len(self.keys)

    def __contains__(self, key: str) -> bool:
        r"""
        Returns :obj:`True`, if the attribute :obj:`key` is present in the
        data.
        """
        return key in self.keys

    def __iter__(self):
        r"""
        Iterates over all present attributes in the data, yielding their
        attribute names and content.
        """
        for key in sorted(self.keys):
            yield key, self[key]

    def __call__(self, *keys):
        r"""
        Iterates over all attributes :obj:`*keys` in the data, yielding
        their attribute names and content.
        If :obj:`*keys` is not given this method will iterative over all
        present attributes.
        """
        for key in sorted(self.keys) if not keys else keys:
            if key in self:
                yield key, self[key]

    def __cat_dim__(self, key: str, value) -> int:
        r"""
        Returns the dimension for which :obj:`value` of attribute
        :obj:`key` will get concatenated when creating batches.

        .. note::

            This method is for internal use only, and should only be overridden
            if the batch concatenation process is corrupted for a specific data
            attribute.
        """
        # `*index*` and `*face*` should be concatenated in the last dimension,
        # everything else in the first dimension.
        return -1 if "index" in key else 0

    def __inc__(self, key: str, value) -> int:
        r""""
        Returns the incremental count to cumulatively increase the value
        of the next attribute of :obj:`key` when creating batches.

        .. note::

            This method is for internal use only, and should only be overridden
            if the batch concatenation process is corrupted for a specific data
            attribute.
        """
        # Only `*index*` and `*face*` should be cumulatively summed up when
        # creating batches.
        return self.num_nodes if "index" in key else 0

    @property
    def num_nodes(self) -> int:
        r"""
        Return number of nodes in the graph.

        Returns:
            int: Number of nodes in the graph.
        """
        return self.G.number_of_nodes()

    @property
    def num_edges(self) -> int:
        r"""
        Returns number of edges in the graph.

        Returns:
            int: Number of edges.
        """
        return self.G.number_of_edges()

    @property
    def num_node_features(self) -> int:
        r"""
        Returns node feature dimension in the graph.

        Returns:
            int: Node feature dimension and `0` if there is no `node_feature`.
        """
        return self.get_num_dims("node_feature", as_label=False)

    @property
    def num_node_labels(self) -> int:
        r"""
        Returns number of the node labels in the graph.

        Returns:
            int: Number of node labels and `0` if there is no `node_label`.
        """
        return self.get_num_dims("node_label", as_label=True)

    @property
    def num_edge_features(self) -> int:
        r"""
        Returns edge feature dimension in the graph.

        Returns:
            int: Node feature dimension and `0` if there is no `edge_feature`.
        """
        return self.get_num_dims("edge_feature", as_label=False)

    @property
    def num_edge_labels(self) -> int:
        r"""
        Returns number of the edge labels in the graph.

        Returns:
            int: Number of edge labels and `0` if there is no `edge_label`.
        """
        return self.get_num_dims("edge_label", as_label=True)

    @property
    def num_graph_features(self) -> int:
        r"""
        Returns graph feature dimension in the graph.

        Returns:
            int: Graph feature dimension and `0` if there is no
            `graph_feature`.
        """
        return self.get_num_dims("graph_feature", as_label=False)

    @property
    def num_graph_labels(self) -> int:
        r"""
        Returns number of the graph labels in the graph.

        Returns:
            int: Number of graph labels and `0` if there is no `graph_label`.
        """
        return self.get_num_dims("graph_label", as_label=True)

    def get_num_dims(self, key, as_label=False) -> int:
        r"""
        Returns the number of dimensions for one graph/node/edge property.

        Args:
            as_label: if as_label, treat the tensor as labels (
        """
        if as_label:
            # treat as label
            if self[key] is not None:
                if self[key].dtype == torch.long:
                    # classification label
                    return torch.max(self[key]).item() + 1
                else:
                    # regression label
                    if len(self[key].shape) == 1 and not Graph._is_graph_attribute(key):
                        # for node/edge tasks: 1 scalar per node/edge
                        return 1
                    else:
                        return self[key].shape[-1]
            else:
                return 0
        else:
            # treat as feature
            if self[key] is not None:
                return self[key].shape[1]
            else:
                return 0

    def is_directed(self) -> bool:
        r"""
        Whether the graph is directed.

        Returns:
            bool: :obj:`True` if the graph is directed.
        """
        return self.G.is_directed()

    def is_undirected(self) -> bool:
        r"""
        Whether the graph is undirected.

        Returns:
            bool: :obj:`True` if the graph is undirected.
        """
        return not self.G.is_directed()

    def apply_tensor(self, func, *keys):
        r"""
        Applies the function :obj:`func` to all tensor attributes
        :obj:`*keys`. If :obj:`*keys` is not given, :obj:`func` is applied to
        all present attributes.

        Args:
            func (function): a function can be applied to a PyTorch tensor.
            *keys (string, optional): names of the tensor attributes that will be applied.

        Returns:
            :class:`deepsnap.graph.Graph`: Return the self :class:`deepsnap.graph.Graph`.
        """
        for key, item in self(*keys):
            if torch.is_tensor(item):
                self[key] = func(item)
            elif isinstance(self[key], dict):
                for obj_key, obj_item in self[key].items():
                    if torch.is_tensor(obj_item):
                        self[key][obj_key] = func(obj_item)
        return self

    def contiguous(self, *keys):
        r"""
        Ensures a contiguous memory layout for the attributes specified by
        :obj:`*keys`. If :obj:`*keys` is not given, all present attributes
        are ensured tohave a contiguous memory layout.

        Args:
            *keys (string, optional): tensor attributes which will be in contiguous memory layout.

        Returns:
            :class:`deepsnap.graph.Graph`: :class:`deepsnap.graph.Graph` object with specified tensor attributes in contiguous memory layout.
        """
        return self.apply_tensor(lambda x: x.contiguous(), *keys)

    def to(self, device, *keys):
        r"""
        Performs tensor dtype and/or device conversion to all attributes
        :obj:`*keys`.
        If :obj:`*keys` is not given, the conversion is applied to all present
        attributes.

        Args:
            device: Specified device name.
            *keys (string, optional): Tensor attributes which will transfer to the specified device.
        """
        return self.apply_tensor(lambda x: x.to(device), *keys)

    def clone(self):
        r"""
        Deepcopy the graph object.

        Returns:
            :class:`deepsnap.graph.Graph`: A cloned :class:`deepsnap.graph.Graph` object with deepcopying all features.
        """
        return self.__class__._from_dict(
            {
                k: v.clone() if torch.is_tensor(v) else copy.deepcopy(v)
                for k, v in self.__dict__.items()
            }
        )

    def _size_repr(self, value) -> List[int]:
        r"""
        Returns:
            list: A list of size of each element in value
        """
        if torch.is_tensor(value):
            return list(value.size())
        elif isinstance(value, int) or isinstance(value, float):
            return [1]
        elif isinstance(value, list) or isinstance(value, tuple):
            return [len(value)]
        else:
            return []

    def __repr__(self):
        info = [f"{key}={self._size_repr(item)}" for key, item in self]
        return f"{self.__class__.__name__}({', '.join(info)})"

    @staticmethod
    def _is_edge_attribute(key: str) -> bool:
        r"""
        Check whether an attribute is a edge attribute.
        """
        # could be feature, label, etc.
        return "edge" in key and "index" not in key

    @staticmethod
    def _is_node_attribute(key: str) -> bool:
        r"""
        Check whether an attribute is a node attribute.
        """
        # could be feature, label, etc.
        return "node" in key and "index" not in key

    @staticmethod
    def _is_graph_attribute(key: str) -> bool:
        r"""
        Check whether an attribute is a graph attribute.
        """
        return "graph" in key and "index" not in key

    def _is_valid(self):
        r"""
        Check validity.
        """
        for key in self.keys:
            if self._is_node_attribute(key):
                assert self.num_nodes == self[key].size(
                    0
                ), f"key {key} is not valid, num nodes must equal num nodes w/ features"

    def _update_tensors(self, init: bool = False):
        r"""
        Update attributes and edge indices with values from the .G graph object.
        """
        self._update_attributes()
        self._update_index(init)

    def _update_attributes(self):
        r"""
        Update attributes
        """
        # node
        if self.G.number_of_nodes() == 0:
            raise ValueError(
                "in _update_attributes, number of nodes in Graph "
                "G must be larger than 0"
            )
        if self.G.number_of_edges() == 0:
            raise ValueError(
                "in _update_attributes, number of edges in Graph "
                "G must be larger than 0"
            )

        keys = next(iter(self.G.nodes(data=True)))[-1].keys()
        for key in keys:
            if key != "node_type":
                self[key] = self._get_node_attributes(key)
        # edge
        keys = next(iter(self.G.edges(data=True)))[-1].keys()
        for key in keys:
            if key != "edge_type":
                self[key] = self._get_edge_attributes(key)
        # graph
        keys = self.G.graph.keys()
        for key in keys:
            self[key] = self._get_graph_attributes(key)

    def _get_node_attributes(self, name: str):
        r"""
        Returns the node attributes in the graph. Multiple attributes will be stacked.

        Args:
            name(string): the name of the attributes to return.

        Returns:
            :class:`torch.tensor`: Node attributes.
        """
        # new: concat
        attributes = []
        for _, d in self.G.nodes.items():
            if name in d:
                attributes.append(d[name])
        if len(attributes) == 0:
            return None
        if torch.is_tensor(attributes[0]):
            attributes = torch.stack(attributes, dim=0)
        elif isinstance(attributes[0], float):
            attributes = torch.tensor(attributes, dtype=torch.float)
        elif isinstance(attributes[0], int):
            attributes = torch.tensor(attributes, dtype=torch.long)

        return attributes

    def _get_edge_attributes(self, name: str):
        r"""
        Returns the edge attributes in the graph. Multiple attributes will be stacked.

        Args:
            name(string): the name of the attributes to return.

        Returns:
            :class:`torch.tensor`: Edge attributes.
        """

        # new: concat
        attributes = []
        for x in self.G.edges(data=True):
            if name in x[-1]:
                attributes.append(x[-1][name])
        if len(attributes) == 0:
            return None
        if torch.is_tensor(attributes[0]):
            attributes = torch.stack(attributes, dim=0)
        elif isinstance(attributes[0], float):
            attributes = torch.tensor(attributes, dtype=torch.float)
        elif isinstance(attributes[0], int):
            attributes = torch.tensor(attributes, dtype=torch.long)
        else:
            raise ValueError("Unknown type of key {} in edge attributes.")

        if self.is_undirected():
            attributes = torch.cat([attributes, attributes], dim=0)

        return attributes

    def _get_graph_attributes(self, name: str):
        r"""
        Returns the graph attributes.

        Args:
            name(string): the name of the attributes to return.

        Returns:
            any: graph attributes with the specified name.
        """
        return self.G.graph.get(name)

    def _update_index(self, init=False):
        # relabel graphs
        keys = list(self.G.nodes)
        vals = list(range(self.num_nodes))
        if keys != vals:
            mapping = dict(zip(keys, vals))
            self.G = nx.relabel_nodes(self.G, mapping, copy=True)
        # get edges
        self.edge_index = self._edge_to_index(list(self.G.edges))
        if init:
            # init is only true when creating the variables
            # edge_label_index and node_label_index
            self.edge_label_index = self.edge_index  # by default
            self.node_label_index = torch.arange(self.num_nodes, dtype=torch.long)

    def _edge_to_index(self, edges):
        r"""
        List of G.edges to torch tensor edge_index

        Only the selected edges' edge indices are extracted.
        """
        if len(edges) == 0:
            raise ValueError("in _edge_to_index, len(edges) must be " "larger than 0")
        if len(edges[0]) > 2:  # edges have features
            edges = [(edge[0], edge[1]) for edge in edges]
        edge_index = torch.LongTensor(edges)
        if self.is_undirected():
            edge_index = torch.cat([edge_index, torch.flip(edge_index, [1])], dim=0)
        return edge_index.permute(1, 0)

    def _get_edge_attributes_by_key(self, edges, key: str):
        r"""
        List of G.edges to torch tensor for key, with dimension [num_edges x key_dim].

        Only the selected edges' attributes are extracted.
        """

        if len(edges) == 0:
            raise ValueError(
                "in _get_edge_attributes_by_key, " "len(edges) must be larger than 0"
            )
        if len(edges[0]) <= 2 or key not in edges[0][-1]:
            return None

        attributes = [edge[-1][key] for edge in edges]
        if torch.is_tensor(attributes[0]):
            attributes = torch.stack(attributes, dim=0)
        elif isinstance(attributes[0], float):
            attributes = torch.tensor(attributes, dtype=torch.float)
        elif isinstance(attributes[0], int):
            attributes = torch.tensor(attributes, dtype=torch.long)
        else:
            raise ValueError("Unknown type of key {} in edge attributes.")

        if self.is_undirected():
            attributes = torch.cat([attributes, attributes], dim=0)

        return attributes

    def _update_graphs(self, verbose=False):
        r"""
        Update the .G graph object with new attributes.
        The edges remain unchanged (edge_index should not be directly modified).

        The counter-part of update_tensors.
        """
        for key in self.keys:
            if Graph._is_node_attribute(key):
                Graph.add_node_attr(self.G, key, self[key])
            elif Graph._is_edge_attribute(key):
                # the order of edge attributes is consistent with edge index
                Graph.add_edge_attr(self.G, key, self[key])
            elif Graph._is_graph_attribute(key):
                Graph.add_graph_attr(self.G, key, self[key])
            else:
                if verbose:
                    print(f"Index fields: {key} ignored.")

    def apply_transform(
        self,
        transform,
        update_tensor: bool = True,
        update_graph: bool = False,
        deep_copy: bool = False,
        **kwargs,
    ):
        r"""
        Applies transform function to the current graph object.

        Note that when the backend graph object (e.g. networkx object) is changed in the
        transform function, the argument update_tensor is recommended, to update the tensor
        representation to be in sync with the transformed graph.
        Similarly, update_graph is recommended when the transform function makes change to
        the tensor objects.

        However, the transform function should not make changes to both the backend graph
        object and the tensors simultaneously. Otherwise there might exist inconsistency
        between the transformed graph and tensors.
        Also note that update_tensor and update_graph cannot be true at the same time.

        It is also possible to set both update_tensor and update_graph to be False.
        This usually happens when one needs to transform the tensor representation, but do not
        require that the internal graph object to be in sync, for better efficiency.
        In this case, the user should note that the internal .G object is stale, and that
        applying a transform in the future with update_tensor=True will overwrite the 
        current transform (with parameters update_tensor=False; update_graph=False).

        Args:
            transform (fuction): in the format of :obj:`transform(deepsnap.graph.Graph, **kwargs)`.
                The function needs to either return deepsnap.graph.Graph (the transformed graph
                object), or the transformed internal .G object (networkx).
                If returning .G object, all corresponding tensors will be updated.
            update_tensor (boolean): if nx graph has changed,
                use nx graph to update tensor attributes.
            update_graph: (boolean): if tensor attributes has changed,
                use attributes to update nx graph.
            deep_copy (boolean): True if a new copy of graph_object is needed.
                In this case, the transform function needs to either return a graph object,
                Important: when returning Graph object in transform function, user should decide
                whether the tensor values of the graph is to be copied (deep copy).
            **kwargs (any): additional args for the transform function.

        Returns:
            a transformed Graph object.

        Note:
            This function different from the function :obj:`apply_tensor`.
        """
        assert not (update_tensor and update_graph)
        graph_obj = copy.deepcopy(self) if deep_copy else self
        return_graph = transform(graph_obj, **kwargs)

        if isinstance(return_graph, self.G.__class__):
            return_graph = Graph(return_graph)
        elif isinstance(return_graph, self.__class__):
            return_graph = return_graph
        elif return_graph is None:
            # no return value; assumes in-place transform of the graph object
            return_graph = graph_obj
        else:
            raise TypeError(
                "Transform function returns a value of unknown type ({return_graph.__class__})"
            )
        if update_graph:
            return_graph._update_graphs()
        if update_tensor:
            return_graph._update_tensors()
        return return_graph

    def apply_transform_multi(
        self,
        transform,
        update_tensors: bool = True,
        update_graphs: bool = False,
        deep_copy: bool = False,
        **kwargs,
    ):
        r"""
        Applies transform function to the current graph object.

        Unlike apply_transform, the transform argument in this method can return
        a tuple of graphs (Graph or internal NetworkX Graphs).

        Args:
            transform (fuction): in the format of :obj:`transform(deepsnap.graph.Graph, **kwargs)`.
                The function needs to either return a tuple of deepsnap.graph.Graph (the transformed graph
                object), or a tuple of internal .G object (NetworkX).
                If returning .G object, all corresponding tensors will be updated.

        Returns:
            a tuple of transformed Graph objects.
        """

        graph_obj = copy.deepcopy(self) if deep_copy else self
        return_graphs = transform(graph_obj, **kwargs)

        if isinstance(return_graphs[0], self.G.__class__):
            return_graphs = (Graph(return_graph) for return_graph in return_graphs)
        elif isinstance(return_graphs[0], self.__class__):
            return_graphs = return_graphs
        elif return_graphs is None or len(return_graphs) == 0:
            # no return value; assumes in-place transform of the graph object
            return_graphs = (graph_obj,)
        else:
            raise TypeError(
                "Transform function returns a value of unknown type ({return_graphs[0].__class__)})"
            )
        if update_graphs:
            for return_graph in return_graphs:
                return_graph._update_graphs()
        if update_tensors:
            for return_graph in return_graphs:
                return_graph._update_tensors()
        return return_graphs

    def split(self, task: str = "node", split_ratio: List[float] = None):
        r"""
        Split current graph object to list of graph objects.

        Args:
            task (string): one of `node`, `edge` or `link_pred`.
            split_ratio (array_like): array_like ratios `[train_ratio, validation_ratio, test_ratio]`.

        Returns:
            list: A Python list of :class:`deepsnap.graph.Graph` objects with specified task.
        """
        if split_ratio is None:
            split_ratio = [0.8, 0.1, 0.1]
        if not isinstance(split_ratio, list):
            raise TypeError("split ratio must be a list.")
        if len(split_ratio) > 3:
            raise ValueError("split ratio must contain leq three values")
        if not math.isclose(sum(split_ratio), 1.0):
            raise ValueError("split ratio must sum up to 1.")
        if not all(isinstance(split_ratio_i, float) for split_ratio_i in split_ratio):
            raise TypeError("split ratio must contain all floats")
        if not all(split_ratio_i > 0 for split_ratio_i in split_ratio):
            raise ValueError("split ratio must contain all positivevalues.")

        if task == "node":
            return self._split_node(split_ratio)
        elif task == "edge":
            return self._split_edge(split_ratio)
        elif task == "link_pred":
            return self.split_link_pred(split_ratio)
        elif task == "graph":
            raise ValueError("Graph task does not split individual graphs.")
        else:
            raise ValueError("Unknown task.")

    def _split_node(self, split_ratio: float):
        r"""
        Split the graph into len(split_ratio) graphs for node prediction.
        Internally this splits node indices, and the model will only compute
        loss for the embedding of
        nodes in each split graph.
        In node classification, the whole graph is observed in train/val/test
        Only split over node_label_index
        """
        if self.num_nodes < len(split_ratio):
            raise ValueError(
                "in _split_node num of nodes are smaller than"
                "number of splitted parts"
            )

        split_graphs = []
        shuffled_node_indices = torch.randperm(self.num_nodes)
        split_offset = 0

        # perform `secure split` s.t. guarantees all splitted subgraph
        # contains at least one node.
        for i, split_ratio_i in enumerate(split_ratio):
            if i != len(split_ratio) - 1:
                num_split_i = 1 + int(
                    split_ratio_i * (self.num_nodes - len(split_ratio))
                )
                nodes_split_i = shuffled_node_indices[
                    split_offset : split_offset + num_split_i
                ]
                split_offset += num_split_i
            else:
                nodes_split_i = shuffled_node_indices[split_offset:]
            # shallow copy all attributes
            graph_new = copy.copy(self)
            graph_new.node_label_index = nodes_split_i
            split_graphs.append(graph_new)
        return split_graphs

    def _split_edge(self, split_ratio: float):
        r"""
        Split the graph into len(split_ratio) graphs for node prediction.
        Internally this splits node indices, and the model will only compute
        loss for the embedding of nodes in each split graph.
        In edge classification, the whole graph is observed in train/val/test.
        Only split over edge_label_index.
        """
        if self.num_edges < len(split_ratio):
            raise ValueError(
                "in _split_node num of edges are smaller than"
                "number of splitted parts"
            )

        split_graphs = []
        edges = list(self.G.edges())
        random.shuffle(edges)
        split_offset = 0

        # perform `secure split` s.t. guarantees all splitted subgraph
        # contains at least one edge.
        for i, split_ratio_i in enumerate(split_ratio):
            if i != len(split_ratio) - 1:
                num_split_i = 1 + int(
                    split_ratio_i * (self.num_edges - len(split_ratio))
                )
                edges_split_i = edges[split_offset : split_offset + num_split_i]
                split_offset += num_split_i
            else:
                edges_split_i = edges[split_offset:]
            # shallow copy all attributes
            graph_new = copy.copy(self)
            graph_new.edge_label_index = self._edge_to_index(edges_split_i)
            split_graphs.append(graph_new)
        return split_graphs

    def split_link_pred(self, split_ratio: Union[float, List[float]]):
        r"""
        Split the graph into len(split_ratio) graphs for link prediction.
        Internally this splits edge indices, and the model will only compute
        loss for the embedding of
        nodes in each split graph.
        This is only used for transductive link prediction task
        In this task, different part of graph is observed in train/val/test
        Note: this functon will be called twice,
        if during training, we further split the training graph so that
        message edges and objective edges are different
        """
        if isinstance(split_ratio, float):
            split_ratio = [split_ratio, 1 - split_ratio]
        if len(split_ratio) < 2 or len(split_ratio) > 3:
            raise ValueError("Unrecoginzed number of splits")
        if len(split_ratio) == 2:
            if self.num_edges < 2:
                raise ValueError(
                    "in split_link_pred num of edges are"
                    "smaller than number of splitted parts"
                )
        if len(split_ratio) == 3:
            if self.num_edges < 3:
                raise ValueError(
                    "in split_link_pred num of edges are"
                    "smaller than number of splitted parts"
                )

        edges = list(self.G.edges(data=True))
        random.shuffle(edges)

        # perform `secure split` s.t. guarantees all splitted subgraph
        # contains at least one edge.
        if len(split_ratio) == 2:
            num_edges_train = 1 + int(split_ratio[0] * (self.num_edges - 2))

            edges_train = edges[:num_edges_train]
            edges_val = edges[num_edges_train:]
        elif len(split_ratio) == 3:
            num_edges_train = 1 + int(split_ratio[0] * (self.num_edges - 3))
            num_edges_val = 1 + int(split_ratio[1] * (self.num_edges - 3))

            edges_train = edges[:num_edges_train]
            edges_val = edges[num_edges_train : num_edges_train + num_edges_val]
            edges_test = edges[num_edges_train + num_edges_val :]

        graph_train = Graph(self._edge_subgraph_with_isonodes(self.G, edges_train))
        graph_val = copy.copy(graph_train)
        if len(split_ratio) == 3:
            graph_test = Graph(
                self._edge_subgraph_with_isonodes(self.G, edges_train + edges_val)
            )

        # set objective
        self._create_label_link_pred(graph_train, edges_train)
        self._create_label_link_pred(graph_val, edges_val)
        if len(split_ratio) == 3:
            self._create_label_link_pred(graph_test, edges_test)
            return [graph_train, graph_val, graph_test]
        else:
            return [graph_train, graph_val]

    def _edge_subgraph_with_isonodes(self, G, edges):
        r"""
        Generate a new networkx graph with same nodes and their attributes.

        Preserves all nodes and a subset of edges. Nodes that are not connected
        by any of the edges will be isolated nodes instead of being removed.

        Note:
            edges should be list(G_i.edges(data=True))
        """
        G_new = G.__class__()
        G_new.add_nodes_from(G.nodes(data=True))
        G_new.add_edges_from(edges)
        return G_new

    def resample_disjoint(self, message_ratio):
        r""" Resample disjoint edge split of message passing and objective links.

        Note that if apply_transform (on the message passing graph)
        was used before this resampling, it needs to be
        re-applied, after resampling, to update some of the edges that were in objectives.
        """
        if not hasattr(self, "_objective_edges"):
            raise ValueError("No disjoint edge split was performed.")
        # combine into 1 graph
        self.G.add_edges_from(self._objective_edges)
        return self.split_link_pred(message_ratio)[1]

    def _create_label_link_pred(self, graph, edges):
        r"""
        Create edge label and the corresponding label_index (edges) for link prediction.

        Modifies the graph argument by setting the fields edge_label_index and edge_label.
        """

        graph.edge_label_index = self._edge_to_index(edges)
        graph.edge_label = self._get_edge_attributes_by_key(edges, "edge_label")
        # keep a copy of original edges (and their attributes)
        # for resampling the disjoint split (message passing and objective links)
        graph._objective_edges = edges

    def _create_neg_sampling(
        self, negative_sampling_ratio: float, resample: bool = False
    ):
        r"""
        Create negative samples for link prediction,
        and changes the edge_label and edge_label_index accordingly (if already existed).

        Simplest link prediction has no label. It will be treated as binary classification.
        edge_label will be set to 1 for positives and 0 for negative examples.

        For link prediction that requires prediction of edge type, it will be a multi-class
        classification task.
        edge_label will be set to the (original label + 1) for positives and 0 for negative
        examples. Hence the number of prediction classes will be incremented by 1.
        In this case dataset.num_edge_labels should be called after split
        (which calls this function).

        Args:
            negative_sampling_ratio (float or int): ratio of negative sampling edges compared with the original edges.
            resample (boolean): whether should resample.
        """
        if resample and self._num_positive_examples is not None:
            # remove previous negative samples first
            # if self._num_positive_examples is None then no previous sampling was done
            self.edge_label_index = self.edge_label_index[
                :, : self._num_positive_examples
            ]
        num_pos_edges = self.edge_label_index.shape[-1]
        num_neg_edges = int(num_pos_edges * negative_sampling_ratio)

        if self.edge_index.size() == self.edge_label_index.size() and (
            torch.sum(self.edge_index - self.edge_label_index) == 0
        ):
            # (train in 'all' mode)
            edge_index_all = self.edge_index
        else:
            edge_index_all = torch.cat((self.edge_index, self.edge_label_index), -1)

        if len(edge_index_all) > 0:
            negative_edges = self.negative_sampling(
                edge_index_all, self.num_nodes, num_neg_edges
            )
        else:
            return torch.LongTensor([])

        # label for negative edges is 0
        negative_label = torch.zeros(num_neg_edges, dtype=torch.long)
        # positive edges
        if resample:
            # when resampling, get the positive portion of labels
            positive_label = self.edge_label[:num_pos_edges]
        elif self.edge_label is None:
            # if label is not yet specified, use all ones for positives
            positive_label = torch.ones(num_pos_edges, dtype=torch.long)
        else:
            # reserve class 0 for negatives; increment other edge labels
            positive_label = self.edge_label + 1
        self._num_positive_examples = num_pos_edges
        # append to edge_label_index
        self.edge_label_index = torch.cat((self.edge_label_index, negative_edges), -1)
        self.edge_label = torch.cat((positive_label, negative_label), -1).type(
            torch.long
        )

    @staticmethod
    def add_node_attr(G, attr_name: str, node_attr):
        r"""
        Add node attribute into a NetworkX graph. Assumes that the
        `node_attr` ordering is the same as the node ordering in `G`.

        Args:
            G (NetworkX Graph): a NetworkX graph.
            attr_name (string): Name of the node
                attribute to set.
            node_attr (array_like): node attributes.
        """
        attr_dict = dict(zip(range(G.number_of_nodes()), node_attr))
        nx.set_node_attributes(G, attr_dict, name=attr_name)

    @staticmethod
    def add_edge_attr(G, attr_name: str, edge_attr):
        r"""
        Add edge attribute into a NetworkX graph.

        Args:
            G (NetworkX Graph): a NetworkX graph.
            attr_name (string): Name of the edge
                attribute to set.
            edge_attr (array_like): edge attributes.
        """
        # TODO: parallel?
        edge_list = list(G.edges())
        attr_dict = dict(zip(edge_list, edge_attr))
        nx.set_edge_attributes(G, attr_dict, name=attr_name)

    @staticmethod
    def add_graph_attr(G, attr_name: str, graph_attr):
        r"""
        Add graph attribute into a NetworkX graph.

        Args:
            G (NetworkX Graph): a NetworkX graph.
            attr_name (string): Name of the graph attribute to set.
            graph_attr (scalar or array_like): graph attributes.
        """
        G.graph[attr_name] = graph_attr

    @staticmethod
    def pyg_to_graph(data, verbose: bool = False, fixed_split: bool = False):
        r"""
        Converts Pytorch Geometric data to a Graph object.

        Args:
            data (:class:`torch_geometric.data`): a Pytorch Geometric data.
            verbose: if print verbose warning
            fixed_split: if load fixed data split from PyG dataset

        Returns:
            :class:`deepsnap.graph.Graph`: A new DeepSNAP :class:`deepsnap.graph.Graph` object.
        """
        G = nx.Graph()
        G.add_nodes_from(range(data.num_nodes))
        G.add_edges_from(data.edge_index.t().tolist())

        # all fields in PyG Data object
        kwargs = {}
        kwargs["node_feature"] = data.x if "x" in data.keys else None
        kwargs["edge_feature"] = data.edge_attr if "edge_attr" in data.keys else None
        kwargs["node_label"], kwargs["edge_label"] = None, None
        kwargs["graph_feature"], kwargs["graph_label"] = None, None
        if kwargs["node_feature"] is not None and data.y.size(0) == kwargs[
            "node_feature"
        ].size(0):
            kwargs["node_label"] = data.y
        elif kwargs["edge_feature"] is not None and data.y.size(0) == kwargs[
            "edge_feature"
        ].size(0):
            kwargs["edge_label"] = data.y
        else:
            kwargs["graph_label"] = data.y

        # include other arguments that are in the kwargs of pyg data object
        keys_processed = ["x", "y", "edge_index", "edge_attr"]
        for key in data.keys:
            if key not in keys_processed:
                kwargs[key] = data[key]

        # we assume that edge-related and node-related features are defined
        # the same as in Graph._is_edge_attribute and Graph._is_node_attribute
        for key, value in kwargs.items():
            if value is None:
                continue
            if Graph._is_node_attribute(key):
                Graph.add_node_attr(G, key, value)
            elif Graph._is_edge_attribute(key):
                # the order of edge attributes is consistent with edge index
                Graph.add_edge_attr(G, key, value)
            elif Graph._is_graph_attribute(key):
                Graph.add_graph_attr(G, key, value)
            else:
                if verbose:
                    print(f"Index fields: {key} ignored.")
        if fixed_split:
            masks = ["train_mask", "val_mask", "test_mask"]
            graph = Graph(G)
            graphs = []
            for mask in masks:
                if mask in kwargs:
                    graph_new = copy.copy(graph)
                    graph_new.node_label_index = torch.nonzero(data[mask]).squeeze()
                    graphs.append(graph_new)
            return graphs
        else:
            return Graph(G)

    @staticmethod
    def raw_to_graph(data):
        r"""
        Write other methods for user to import their own data format and
        make sure all attributes of G are scalar/torch.tensor. ``Not implemented``.
        """
        raise NotImplementedError

    @staticmethod
    def negative_sampling(edge_index, num_nodes=None, num_neg_samples=None):
        r"""Samples random negative edges of a graph given by :attr:`edge_index`.

        Args:
            edge_index (:class:`torch.LongTensor`): The edge indices.
            num_nodes (int, optional): The number of nodes, *i.e.*
                :obj:`max_val + 1` of :attr:`edge_index`. (default: :obj:`None`)
            num_neg_samples (int, optional): The number of negative samples to
                return. If set to :obj:`None`, will try to return a negative edge
                for every positive edge. (default: :obj:`None`)
            force_undirected (bool, optional): If set to :obj:`True`, sampled
                negative edges will be undirected. (default: :obj:`False`)

        :rtype: :class:`torch.LongTensor`
        """
        num_neg_samples = min(
            num_neg_samples, num_nodes * num_nodes - edge_index.size(1)
        )

        rng = range(num_nodes ** 2)
        # idx = N * i + j
        idx = (edge_index[0] * num_nodes + edge_index[1]).to("cpu")

        perm = torch.tensor(random.sample(rng, num_neg_samples))
        mask = torch.from_numpy(np.isin(perm, idx)).to(torch.bool)
        rest = mask.nonzero().view(-1)
        while rest.numel() > 0:  # pragma: no cover
            tmp = torch.tensor(random.sample(rng, rest.size(0)))
            mask = torch.from_numpy(np.isin(tmp, idx)).to(torch.bool)
            perm[rest] = tmp
            rest = rest[mask.nonzero().view(-1)]

        row = perm / num_nodes
        col = perm % num_nodes
        neg_edge_index = torch.stack([row, col], dim=0).long()

        return neg_edge_index.to(edge_index.device)<|MERGE_RESOLUTION|>--- conflicted
+++ resolved
@@ -30,12 +30,6 @@
         self.G = G
         if G is not None:
             keys = [
-<<<<<<< HEAD
-                'node_feature', 'node_label', 'edge_feature',
-                'edge_label', 'graph_feature', 'graph_label',
-                'edge_index', 'edge_label_index', 'node_label_index',
-                'custom_split_index'
-=======
                 "node_feature",
                 "node_label",
                 "edge_feature",
@@ -45,7 +39,7 @@
                 "edge_index",
                 "edge_label_index",
                 "node_label_index",
->>>>>>> bd1fe4a7
+                'custom_split_index',
             ]
             for key in keys:
                 self[key] = None

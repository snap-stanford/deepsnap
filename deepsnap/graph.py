import re
import random
import copy
import math
import pdb
import numpy as np
import torch
import networkx as nx
from torch_geometric.utils import to_undirected
from typing import (
    Dict,
    List,
    Union,
)


class Graph(object):
    r"""
    A plain python object modeling a single graph with various
    (optional) attributes:

    Args:
        G (:class:`networkx.classes.graph`): The NetworkX graph object which contains features
             and labels for the tasks.
        **kwargs: keyworded argument list with keys such as :obj:`"node_feature"`, :obj:`"node_label"`
            and corresponding attributes.
    """

    def __init__(self, G=None, **kwargs):
        self.G = G
        keys = [
            "node_feature",
            "node_label",
            "edge_feature",
            "edge_label",
            "graph_feature",
            "graph_label",
            "edge_index",
            "edge_label_index",
            "node_label_index",
            "custom",
            "task"
        ]
        for key in keys:
            self[key] = None

        for key, item in kwargs.items():
            self[key] = item
            if G is None and kwargs and self._is_node_attribute(key):
                self._num_nodes = self[key].shape[0]

        if G is None and kwargs:
            if self._num_nodes is None:
                raise ValueError(
                    "A tensor related to node is required by using the tensor backend."
                )
            if "edge_index" not in kwargs:
                raise ValueError(
                    "A tensor of edge_index is required by using the tensor backend."
                )

        if G is not None or kwargs:
            self._update_tensors(init=True)
        self._num_positive_examples = None

    @classmethod
    def _from_dict(cls, dictionary: Dict[str, torch.tensor]):
        r"""
        Creates a data object from a python dictionary.

        Args:
            dictionary (dict): Python dictionary with key (string) - value (torch.tensor) pair.

        Returns:
            :class:`deepsnap.graph.Graph`: return a new Graph object with the data from the dictionary.
        """
        if "G" in dictionary:
            # If there is an G, initialize class in the graph backend
            graph = cls(G=dictionary["G"])
        else:
            # TODO: add test here
            graph = cls(**dictionary)
        for key, item in dictionary.items():
            graph[key] = item

        return graph

    def __getitem__(self, key: str):
        r"""
        Gets the data of the attribute :obj:`key`.
        """
        return getattr(self, key, None)

    def __setitem__(self, key: str, value):
        """Sets the attribute :obj:`key` to :obj:`value`."""
        setattr(self, key, value)

    @property
    def keys(self):
        r"""
        Returns all names of the graph attributes.

        Returns:
            list: List of :class:`deepsnap.graph.Graph` attributes.
        """
        # filter attributes that are not observed by users
        # (1) those with value "None"; (2) those start with '_'
        keys = [
            key
            for key in self.__dict__.keys()
            if self[key] is not None and key[0] != "_"
        ]
        return keys

    def __len__(self) -> int:
        r"""
        Returns the number of all present attributes.

        Returns:
            int: The number of all present attributes.
        """
        return len(self.keys)

    def __contains__(self, key: str) -> bool:
        r"""
        Returns :obj:`True`, if the attribute :obj:`key` is present in the
        data.
        """
        return key in self.keys

    def __iter__(self):
        r"""
        Iterates over all present attributes in the data, yielding their
        attribute names and content.
        """
        for key in sorted(self.keys):
            yield key, self[key]

    def __call__(self, *keys):
        r"""
        Iterates over all attributes :obj:`*keys` in the data, yielding
        their attribute names and content.
        If :obj:`*keys` is not given this method will iterative over all
        present attributes.
        """
        for key in sorted(self.keys) if not keys else keys:
            if key in self:
                yield key, self[key]

    def __cat_dim__(self, key: str, value) -> int:
        r"""
        Returns the dimension for which :obj:`value` of attribute
        :obj:`key` will get concatenated when creating batches.

        .. note::

            This method is for internal use only, and should only be overridden
            if the batch concatenation process is corrupted for a specific data
            attribute.
        """
        # `*index*` and `*face*` should be concatenated in the last dimension,
        # everything else in the first dimension.
        return -1 if "index" in key else 0

    def __inc__(self, key: str, value) -> int:
        r""""
        Returns the incremental count to cumulatively increase the value
        of the next attribute of :obj:`key` when creating batches.

        .. note::

            This method is for internal use only, and should only be overridden
            if the batch concatenation process is corrupted for a specific data
            attribute.
        """
        # Only `*index*` and `*face*` should be cumulatively summed up when
        # creating batches.
        return self.num_nodes if "index" in key else 0

    @property
    def num_nodes(self) -> int:
        r"""
        Return number of nodes in the graph.

        Returns:
            int: Number of nodes in the graph.
        """
        if self.G is not None:
            return self.G.number_of_nodes()
        return self._num_nodes

    @property
    def num_edges(self) -> int:
        r"""
        Returns number of edges in the graph.

        Returns:
            int: Number of edges.
        """
        if self.G is not None:
            return self.G.number_of_edges()
        if self.is_undirected():
            return int(self.edge_index.shape[1] / 2)
        return self.edge_index.shape[1]

    @property
    def num_node_features(self) -> int:
        r"""
        Returns node feature dimension in the graph.

        Returns:
            int: Node feature dimension and `0` if there is no `node_feature`.
        """
        return self.get_num_dims("node_feature", as_label=False)

    @property
    def num_node_labels(self) -> int:
        r"""
        Returns number of the node labels in the graph.

        Returns:
            int: Number of node labels and `0` if there is no `node_label`.
        """
        return self.get_num_dims("node_label", as_label=True)

    @property
    def num_edge_features(self) -> int:
        r"""
        Returns edge feature dimension in the graph.

        Returns:
            int: Node feature dimension and `0` if there is no `edge_feature`.
        """
        return self.get_num_dims("edge_feature", as_label=False)

    @property
    def num_edge_labels(self) -> int:
        r"""
        Returns number of the edge labels in the graph.

        Returns:
            int: Number of edge labels and `0` if there is no `edge_label`.
        """
        return self.get_num_dims("edge_label", as_label=True)

    @property
    def num_graph_features(self) -> int:
        r"""
        Returns graph feature dimension in the graph.

        Returns:
            int: Graph feature dimension and `0` if there is no
            `graph_feature`.
        """
        return self.get_num_dims("graph_feature", as_label=False)

    @property
    def num_graph_labels(self) -> int:
        r"""
        Returns number of the graph labels in the graph.

        Returns:
            int: Number of graph labels and `0` if there is no `graph_label`.
        """
        return self.get_num_dims("graph_label", as_label=True)

    def get_num_dims(self, key, as_label=False) -> int:
        r"""
        Returns the number of dimensions for one graph/node/edge property.

        Args:
            as_label: if as_label, treat the tensor as labels (
        """
        if as_label:
            # treat as label
            if self[key] is not None:
                if self[key].dtype == torch.long:
                    # classification label
                    return torch.max(self[key]).item() + 1
                else:
                    # regression label
                    if (
                        len(self[key].shape) == 1
                        and not Graph._is_graph_attribute(key)
                    ):
                        # for node/edge tasks: 1 scalar per node/edge
                        return 1
                    else:
                        return self[key].shape[-1]
            else:
                return 0
        else:
            # treat as feature
            if self[key] is not None:
                return self[key].shape[1]
            else:
                return 0

    def is_directed(self) -> bool:
        r"""
        Whether the graph is directed.

        Returns:
            bool: :obj:`True` if the graph is directed.
        """
        if self.G is not None:
            return self.G.is_directed()
        return self.directed

    def is_undirected(self) -> bool:
        r"""
        Whether the graph is undirected.

        Returns:
            bool: :obj:`True` if the graph is undirected.
        """
        return not self.is_directed()

    def apply_tensor(self, func, *keys):
        r"""
        Applies the function :obj:`func` to all tensor attributes
        :obj:`*keys`. If :obj:`*keys` is not given, :obj:`func` is applied to
        all present attributes.

        Args:
            func (function): a function can be applied to a PyTorch tensor.
            *keys (string, optional): names of the tensor attributes that will be applied.

        Returns:
            :class:`deepsnap.graph.Graph`: Return the self :class:`deepsnap.graph.Graph`.
        """
        for key, item in self(*keys):
            if torch.is_tensor(item):
                self[key] = func(item)
            elif isinstance(self[key], dict):
                for obj_key, obj_item in self[key].items():
                    if torch.is_tensor(obj_item):
                        self[key][obj_key] = func(obj_item)
        return self

    def contiguous(self, *keys):
        r"""
        Ensures a contiguous memory layout for the attributes specified by
        :obj:`*keys`. If :obj:`*keys` is not given, all present attributes
        are ensured tohave a contiguous memory layout.

        Args:
            *keys (string, optional): tensor attributes which will be in contiguous memory layout.

        Returns:
            :class:`deepsnap.graph.Graph`: :class:`deepsnap.graph.Graph` object with specified tensor attributes in contiguous memory layout.
        """
        return self.apply_tensor(lambda x: x.contiguous(), *keys)

    def to(self, device, *keys):
        r"""
        Performs tensor dtype and/or device conversion to all attributes
        :obj:`*keys`.
        If :obj:`*keys` is not given, the conversion is applied to all present
        attributes.

        Args:
            device: Specified device name.
            *keys (string, optional): Tensor attributes which will transfer to the specified device.
        """
        return self.apply_tensor(lambda x: x.to(device), *keys)

    def clone(self):
        r"""
        Deepcopy the graph object.

        Returns:
            :class:`deepsnap.graph.Graph`: A cloned :class:`deepsnap.graph.Graph` object with deepcopying all features.
        """
        return self.__class__._from_dict(
            {
                k: v.clone() if torch.is_tensor(v) else copy.deepcopy(v)
                for k, v in self.__dict__.items()
            }
        )

    def _size_repr(self, value) -> List[int]:
        r"""
        Returns:
            list: A list of size of each element in value
        """
        if torch.is_tensor(value):
            return list(value.size())
        elif isinstance(value, int) or isinstance(value, float):
            return [1]
        elif isinstance(value, list) or isinstance(value, tuple):
            return [len(value)]
        else:
            return []

    def __repr__(self):
        info = [f"{key}={self._size_repr(item)}" for key, item in self]
        return f"{self.__class__.__name__}({', '.join(info)})"

    @staticmethod
    def _is_edge_attribute(key: str) -> bool:
        r"""
        Check whether an attribute is a edge attribute.
        """
        # could be feature, label, etc.
        return "edge" in key and "index" not in key

    @staticmethod
    def _is_node_attribute(key: str) -> bool:
        r"""
        Check whether an attribute is a node attribute.
        """
        # could be feature, label, etc.
        return "node" in key and "index" not in key

    @staticmethod
    def _is_graph_attribute(key: str) -> bool:
        r"""
        Check whether an attribute is a graph attribute.
        """
        return "graph" in key and "index" not in key

    def _is_valid(self):
        r"""
        Check validity.
        """
        for key in self.keys:
            if self._is_node_attribute(key):
                assert self.num_nodes == self[key].size(
                    0
                ), f"key {key} is not valid, num nodes must equal num nodes w/ features"

    def _update_tensors(self, init: bool = False):
        r"""
        Update attributes and edge indices with values from the .G graph object.
        """
        if self.G is not None:
            self._update_attributes()
        self._update_index(init)

    def _update_attributes(self):
        r"""
        Update attributes
        """
        # node
        if self.G.number_of_nodes() == 0:
            raise ValueError(
                "in _update_attributes, number of nodes in Graph "
                "G must be larger than 0"
            )
        if self.G.number_of_edges() == 0:
            raise ValueError(
                "in _update_attributes, number of edges in Graph "
                "G must be larger than 0"
            )

        keys = next(iter(self.G.nodes(data=True)))[-1].keys()
        for key in keys:
            self[key] = self._get_node_attributes(key)
        # edge
        keys = next(iter(self.G.edges(data=True)))[-1].keys()
        for key in keys:
            self[key] = self._get_edge_attributes(key)
        # graph
        keys = self.G.graph.keys()
        for key in keys:
            self[key] = self._get_graph_attributes(key)

    def _get_node_attributes(self, name: str):
        r"""
        Returns the node attributes in the graph. Multiple attributes will be stacked.

        Args:
            name(string): the name of the attributes to return.

        Returns:
            :class:`torch.tensor`: Node attributes.
        """
        # new: concat
        attributes = []
        for _, d in self.G.nodes.items():
            if name in d:
                attributes.append(d[name])
        if len(attributes) == 0:
            return None
        if torch.is_tensor(attributes[0]):
            attributes = torch.stack(attributes, dim=0)
        elif isinstance(attributes[0], float):
            attributes = torch.tensor(attributes, dtype=torch.float)
        elif isinstance(attributes[0], int):
            attributes = torch.tensor(attributes, dtype=torch.long)

        return attributes

    def _get_edge_attributes(self, name: str):
        r"""
        Returns the edge attributes in the graph. Multiple attributes will be stacked.

        Args:
            name(string): the name of the attributes to return.

        Returns:
            :class:`torch.tensor`: Edge attributes.
        """

        # new: concat
        attributes = []
        for x in self.G.edges(data=True):
            if name in x[-1]:
                attributes.append(x[-1][name])
        if len(attributes) == 0:
            return None
        if torch.is_tensor(attributes[0]):
            attributes = torch.stack(attributes, dim=0)
        elif isinstance(attributes[0], float):
            attributes = torch.tensor(attributes, dtype=torch.float)
        elif isinstance(attributes[0], int):
            attributes = torch.tensor(attributes, dtype=torch.long)
        else:
            raise ValueError("Unknown type of key {} in edge attributes.")

        if self.is_undirected():
            attributes = torch.cat([attributes, attributes], dim=0)

        return attributes

    def _get_graph_attributes(self, name: str):
        r"""
        Returns the graph attributes.

        Args:
            name(string): the name of the attributes to return.

        Returns:
            any: graph attributes with the specified name.
        """
        return self.G.graph.get(name)

    def _update_edges(self, edges, mapping, add_edge_info=True):
        r"""
        TODO: add comments
        """
        for i in range(len(edges)):
            node_0 = mapping[
                edges[i][0]
            ]
            node_1 = mapping[
                edges[i][1]
            ]

            if isinstance(edges[i][-1], dict):
                edge_info = edges[i][-1]
                if len(edges[i][:-1]) == 2:
                    edge = (node_0, node_1, edge_info)
                elif len(edges[i][:-1]) == 3:
                    graph_index = edges[i][2]
                    edge = (node_0, node_1, graph_index, edge_info)
                else:
                    raise ValueError("Each edge has more than 3 indices.")
            else:
                if len(edges[i]) == 2:
                    if add_edge_info:
                        if getattr(self, "G", None) is not None:
                            edge = (node_0, node_1, self.G.edges[node_0, node_1])
                        else:
                            feature_dict = {}
                            for key in self.keys:
                                if Graph._is_edge_attribute(key) and key != "edge_index":
                                    if torch.is_tensor(self[key]):
                                        # TODO: check shape?
                                        feature_dict[key] = self[key][i]
                            edge = (node_0, node_1, feature_dict)
                    else:
                        edge = (node_0, node_1)
                elif len(edges[i]) == 3:
                    graph_index = edges[i][2]
                    if add_edge_info:
                        if getattr(self, "G", None) is not None:
                            edge = (
                                node_0, node_1, graph_index,
                                self.G.edges[node_0, node_1, graph_index]
                            )
                        else:
                            feature_dict = {}
                            for key in self.keys:
                                if Graph._is_edge_attribute(key) and key != "edge_index":
                                    if torch.is_tensor(self[key]):
                                        # TODO: check shape?
                                        feature_dict[key] = self[key][i]
                            edge = (node_0, node_1, feature_dict)
                    else:
                        edge = (node_0, node_1, graph_index)
                else:
                    raise ValueError("Each edge has more than 3 indices.")

            edges[i] = edge
        return edges

    def _custom_update(self):
        custom_keys = [
            "general_splits", "disjoint_split", "negative_edges", "task"
        ]
        if self.custom is not None:
            for custom_key in custom_keys:
                if custom_key in self.custom:
                    self[custom_key] = self.custom[custom_key]
                else:
                    self[custom_key] = None

    def _update_index(self, init=False):
        # TODO: add validity check for general_splits
        # TODO: add validity check for disjoint_split
        # TODO: add validity check for negative_edge
        # relabel graphs
        if self.G is not None:
            keys = list(self.G.nodes)
            vals = list(range(self.num_nodes))
            mapping = dict(zip(keys, vals))
            if keys != vals:
                self.G = nx.relabel_nodes(self.G, mapping, copy=True)
            # get edges
            self.edge_index = self._edge_to_index(list(self.G.edges))
        else:
            mapping = {x: x for x in range(self.num_nodes)}
        if init:
            # init is only true when creating the variables
            # edge_label_index and node_label_index
            self.edge_label_index = self.edge_index  # by default
            self.node_label_index = (
                torch.arange(self.num_nodes, dtype=torch.long)
            )

            self._custom_update()
            if "task" in self and self.task is not None:
                if self.general_splits is not None:
                    if self.task == "node":
                        for i in range(len(self.general_splits)):
                            nodes = self.general_splits[i]
                            nodes = [
                                mapping[node]
                                for node in nodes
                            ]
                            self.general_splits[i] = nodes
                    elif self.task == "edge" or self.task == "link_pred":
                        for i in range(len(self.general_splits)):
                            self.general_splits[i] = self._update_edges(
                                self.general_splits[i],
                                mapping
                            )

                if self.disjoint_split is not None:
                    if self.task == "link_pred":
                        self.disjoint_split = self._update_edges(
                            self.disjoint_split,
                            mapping
                        )
                    else:
                        raise ValueError(
                            "When self.disjoint_splits is not "
                            "None, self.task must be `link_pred`"
                        )

                # TODO: add update index for self.negative_edges
                if self.negative_edges is not None:
                    if self.task == "link_pred":
                        for i in range(len(self.negative_edges)):
                            self.negative_edges[i] = self._update_edges(
                                self.negative_edges[i],
                                mapping,
                                add_edge_info=False
                            )
                    else:
                        raise ValueError(
                            "When self.negative_edges is not "
                            "None, self.task must be `link_pred`"
                        )

    def _edge_to_index(self, edges):
        r"""
        List of G.edges to torch tensor edge_index

        Only the selected edges' edge indices are extracted.
        """
        # TODO: potentially need to fix this for fully support of multigraph ?
        if len(edges) == 0:
            raise ValueError("In _edge_to_index, len(edges) must be " "larger than 0")
        if len(edges[0]) > 2:  # edges have features or when nx graph is a multigraph
            edges = [(edge[0], edge[1]) for edge in edges]

        edge_index = torch.LongTensor(edges)
        if self.is_undirected():
            edge_index = torch.cat(
                [edge_index, torch.flip(edge_index, [1])],
                dim=0
            )
        return edge_index.permute(1, 0)

    def _get_edge_attributes_by_key(self, edges, key: str):
        r"""
        List of G.edges to torch tensor for key, with dimension [num_edges x key_dim].

        Only the selected edges' attributes are extracted.
        """

        if len(edges) == 0:
            raise ValueError(
                "in _get_edge_attributes_by_key, " "len(edges) must be larger than 0"
            )
        if not isinstance(edges[0][-1], dict) or key not in edges[0][-1]:
            return None

        attributes = [edge[-1][key] for edge in edges]
        if torch.is_tensor(attributes[0]):
            attributes = torch.stack(attributes, dim=0)
        elif isinstance(attributes[0], float):
            attributes = torch.tensor(attributes, dtype=torch.float)
        elif isinstance(attributes[0], int):
            attributes = torch.tensor(attributes, dtype=torch.long)
        else:
            raise ValueError("Unknown type of key {} in edge attributes.")

        if self.is_undirected():
            attributes = torch.cat([attributes, attributes], dim=0)

        return attributes

    def _get_edge_attributes_by_key_tensor(self, edge_indices, key: str):
        if not torch.is_tensor(edge_indices):
            raise ValueError(
                "The 'edge_indices' should be a tensor."
            )
        if key == "edge_index":
            raise ValueError(
                "The 'edge_index' cannot be selected."
            )
        if key not in self.keys or not torch.is_tensor(self[key]):
            return None
        attributes = torch.index_select(self[key], edge_indices, 0)
        if self.is_undirected():
            attributes = torch.cat([attributes, attributes], dim=0)
        return attributes

    def _update_graphs(self, verbose=False):
        r"""
        Update the .G graph object with new attributes.
        The edges remain unchanged (edge_index should not be directly modified).

        The counter-part of update_tensors.
        """
        for key in self.keys:
            if Graph._is_node_attribute(key):
                Graph.add_node_attr(self.G, key, self[key])
            elif Graph._is_edge_attribute(key):
                # the order of edge attributes is consistent with edge index
                Graph.add_edge_attr(self.G, key, self[key])
            elif Graph._is_graph_attribute(key):
                Graph.add_graph_attr(self.G, key, self[key])
            else:
                if verbose:
                    print(f"Index fields: {key} ignored.")

    def apply_transform(
        self,
        transform,
        update_tensor: bool = True,
        update_graph: bool = False,
        deep_copy: bool = False,
        **kwargs,
    ):
        r"""
        Applies transform function to the current graph object.

        Note that when the backend graph object (e.g. networkx object) is changed in the
        transform function, the argument update_tensor is recommended, to update the tensor
        representation to be in sync with the transformed graph.
        Similarly, update_graph is recommended when the transform function makes change to
        the tensor objects.

        However, the transform function should not make changes to both the backend graph
        object and the tensors simultaneously. Otherwise there might exist inconsistency
        between the transformed graph and tensors.
        Also note that update_tensor and update_graph cannot be true at the same time.

        It is also possible to set both update_tensor and update_graph to be False.
        This usually happens when one needs to transform the tensor representation, but do not
        require that the internal graph object to be in sync, for better efficiency.
        In this case, the user should note that the internal .G object is stale, and that
        applying a transform in the future with update_tensor=True will overwrite the
        current transform (with parameters update_tensor=False; update_graph=False).

        Args:
            transform (fuction): in the format of :obj:`transform(deepsnap.graph.Graph, **kwargs)`.
                The function needs to either return deepsnap.graph.Graph (the transformed graph
                object), or the transformed internal .G object (networkx).
                If returning .G object, all corresponding tensors will be updated.
            update_tensor (boolean): if nx graph has changed,
                use nx graph to update tensor attributes.
            update_graph: (boolean): if tensor attributes has changed,
                use attributes to update nx graph.
            deep_copy (boolean): True if a new copy of graph_object is needed.
                In this case, the transform function needs to either return a graph object,
                Important: when returning Graph object in transform function, user should decide
                whether the tensor values of the graph is to be copied (deep copy).
            **kwargs (any): additional args for the transform function.

        Returns:
            a transformed Graph object.

        Note:
            This function different from the function :obj:`apply_tensor`.
        """
        if update_tensor and update_graph:
            raise ValueError("Tensor and graph should not be specified together.")
        graph_obj = copy.deepcopy(self) if deep_copy else self
        return_graph = transform(graph_obj, **kwargs)

        if isinstance(return_graph, self.__class__):
            return_graph = return_graph
        elif return_graph is None:
            # no return value; assumes in-place transform of the graph object
            return_graph = graph_obj
        else:
            raise TypeError(
                "Transform function returns a value of unknown type ({return_graph.__class__})"
            )
        if update_graph:
            if self.G is None:
                raise ValueError("There is no G in the class.")
            return_graph._update_graphs()
        if update_tensor:
            return_graph._update_tensors()
        return return_graph

    def apply_transform_multi(
        self,
        transform,
        update_tensors: bool = True,
        update_graphs: bool = False,
        deep_copy: bool = False,
        **kwargs,
    ):
        r"""
        Applies transform function to the current graph object.

        Unlike apply_transform, the transform argument in this method can return
        a tuple of graphs (Graph or internal NetworkX Graphs).

        Args:
            transform (fuction): in the format of :obj:`transform(deepsnap.graph.Graph, **kwargs)`.
                The function needs to either return a tuple of deepsnap.graph.Graph (the transformed graph
                object), or a tuple of internal .G object (NetworkX).
                If returning .G object, all corresponding tensors will be updated.

        Returns:
            a tuple of transformed Graph objects.
        """
        if update_tensors and update_graphs:
            raise ValueError("Tensor and graph should not be specified together.")
        graph_obj = copy.deepcopy(self) if deep_copy else self
        return_graphs = transform(graph_obj, **kwargs)

        if isinstance(return_graphs[0], self.__class__):
            return_graphs = return_graphs
        elif return_graphs is None or len(return_graphs) == 0:
            # no return value; assumes in-place transform of the graph object
            return_graphs = (graph_obj,)
        else:
            raise TypeError(
                "Transform function returns a value of unknown type ({return_graphs[0].__class__)})"
            )
        if update_graphs:
            for return_graph in return_graphs:
                if self.G is None:
                    raise ValueError("There is no G in the class.")
                return_graph._update_graphs()
        if update_tensors:
            for return_graph in return_graphs:
                return_graph._update_tensors()
        return return_graphs

    def split(self, task: str = "node", split_ratio: List[float] = None):
        r"""
        Split current graph object to list of graph objects.

        Args:
            task (string): one of `node`, `edge` or `link_pred`.
            split_ratio (array_like): array_like ratios `[train_ratio, validation_ratio, test_ratio]`.

        Returns:
            list: A Python list of :class:`deepsnap.graph.Graph` objects with specified task.
        """
        if split_ratio is None:
            split_ratio = [0.8, 0.1, 0.1]
        if not isinstance(split_ratio, list):
            raise TypeError("split ratio must be a list.")
        if len(split_ratio) > 3:
            raise ValueError("split ratio must contain leq three values")
        if not math.isclose(sum(split_ratio), 1.0):
            raise ValueError("split ratio must sum up to 1.")
        if not all(
            isinstance(split_ratio_i, float) for split_ratio_i in split_ratio
        ):
            raise TypeError("split ratio must contain all floats")
        if not all(split_ratio_i > 0 for split_ratio_i in split_ratio):
            raise ValueError("split ratio must contain all positivevalues.")

        if task == "node":
            return self._split_node(split_ratio)
        elif task == "edge":
            return self._split_edge(split_ratio)
        elif task == "link_pred":
            return self.split_link_pred(split_ratio)
        elif task == "graph":
            raise ValueError("Graph task does not split individual graphs.")
        else:
            raise ValueError("Unknown task.")

    def _split_node(self, split_ratio: float):
        r"""
        Split the graph into len(split_ratio) graphs for node prediction.
        Internally this splits node indices, and the model will only compute
        loss for the embedding of
        nodes in each split graph.
        In node classification, the whole graph is observed in train/val/test
        Only split over node_label_index
        """
        if self.num_nodes < len(split_ratio):
            raise ValueError(
                "in _split_node num of nodes are smaller than"
                "number of splitted parts"
            )

        split_graphs = []
        shuffled_node_indices = torch.randperm(self.num_nodes)
        split_offset = 0

        # perform `secure split` s.t. guarantees all splitted subgraph
        # contains at least one node.
        for i, split_ratio_i in enumerate(split_ratio):
            if i != len(split_ratio) - 1:
                num_split_i = 1 + int(
                    split_ratio_i * (self.num_nodes - len(split_ratio))
                )
                nodes_split_i = shuffled_node_indices[
                    split_offset:split_offset + num_split_i
                ]
                split_offset += num_split_i
            else:
                nodes_split_i = shuffled_node_indices[split_offset:]
            # shallow copy all attributes
            graph_new = copy.copy(self)
            graph_new.node_label_index = nodes_split_i
            split_graphs.append(graph_new)
        return split_graphs

    def _split_edge(self, split_ratio: float):
        r"""
        Split the graph into len(split_ratio) graphs for node prediction.
        Internally this splits node indices, and the model will only compute
        loss for the embedding of nodes in each split graph.
        In edge classification, the whole graph is observed in train/val/test.
        Only split over edge_label_index.
        """
        if self.num_edges < len(split_ratio):
            raise ValueError(
                "in _split_node num of edges are smaller than"
                "number of splitted parts"
            )

        split_graphs = []
<<<<<<< HEAD
        if self.G is not None:
            edges = list(self.G.edges)
        else:
            edges = self.edge_index[:, 0:self.num_edges].t().tolist()

        random.shuffle(edges)
=======
        edges = list(self.G.edges)
        edges_label = self.edge_label.tolist()
        edges_and_label = list(zip(edges, edges_label))
        random.shuffle(edges_and_label)
        edges, edges_label = zip(*edges_and_label)
>>>>>>> f546963a
        split_offset = 0

        # perform `secure split` s.t. guarantees all splitted subgraph
        # contains at least one edge.
        for i, split_ratio_i in enumerate(split_ratio):
            if i != len(split_ratio) - 1:
                num_split_i = 1 + int(
                    split_ratio_i * (self.num_edges - len(split_ratio))
                )
                edges_split_i = edges[split_offset:split_offset + num_split_i]
                edges_label_split_i = edges_label[
                    split_offset:split_offset + num_split_i
                ]
                split_offset += num_split_i
            else:
                edges_split_i = edges[split_offset:]
                edges_label_split_i = edges_label[split_offset:]
            # shallow copy all attributes
            graph_new = copy.copy(self)
            graph_new.edge_label_index = self._edge_to_index(edges_split_i)
            graph_new.edge_label = torch.tensor(edges_label_split_i)
            split_graphs.append(graph_new)
        return split_graphs

    def _custom_split_link_pred_disjoint(self):
        objective_edges = self.disjoint_split
        objective_edges_no_info = [edge[:-1] for edge in objective_edges]
        message_edges_no_info = (
            list(set(self.G.edges) - set(objective_edges_no_info))
        )
        if len(message_edges_no_info[0]) == 3:
            message_edges = [
                (
                    edge[0], edge[1], edge[2],
                    self.G.edges[edge[0], edge[1], edge[2]]
                )
                for edge in message_edges_no_info
            ]
        elif len(message_edges_no_info[0]) == 2:
            message_edges = [
                (edge[0], edge[1], self.G.edges[edge[0], edge[1]])
                for edge in message_edges_no_info
            ]
        else:
            raise ValueError("Each edge has more than 3 indices.")
        graph_train = Graph(
            self._edge_subgraph_with_isonodes(
                self.G,
                message_edges,
            )
        )
        graph_train._create_label_link_pred(
            graph_train, objective_edges
        )
        return graph_train

    def _custom_split_link_pred(self):
        split_num = len(self.general_splits)
        split_graph = []

        edges_train = self.general_splits[0]
        edges_val = self.general_splits[1]

        graph_train = Graph(
            self._edge_subgraph_with_isonodes(
                self.G,
                edges_train,
            ),
            disjoint_split=(
                self.disjoint_split
            ),
            negative_edges=(
                self.negative_edges
            )
        )

        graph_val = copy.copy(graph_train)
        if split_num == 3:
            edges_test = self.general_splits[2]
            graph_test = Graph(
                self._edge_subgraph_with_isonodes(
                    self.G,
                    edges_train + edges_val
                ),
                negative_edges=(
                    self.negative_edges
                )
            )
        graph_train._create_label_link_pred(
            graph_train, edges_train
        )
        graph_val._create_label_link_pred(
            graph_val, edges_val
        )

        if split_num == 3:
            graph_test._create_label_link_pred(
                graph_test, edges_test
            )

        split_graph.append(graph_train)
        split_graph.append(graph_val)
        if split_num == 3:
            split_graph.append(graph_test)

        return split_graph

    def split_link_pred(self, split_ratio: Union[float, List[float]]):
        r"""
        Split the graph into len(split_ratio) graphs for link prediction.
        Internally this splits edge indices, and the model will only compute
        loss for the embedding of
        nodes in each split graph.
        This is only used for transductive link prediction task
        In this task, different part of graph is observed in train/val/test
        Note: this functon will be called twice,
        if during training, we further split the training graph so that
        message edges and objective edges are different
        """
        if isinstance(split_ratio, float):
            split_ratio = [split_ratio, 1 - split_ratio]
        if len(split_ratio) < 2 or len(split_ratio) > 3:
            raise ValueError("Unrecoginzed number of splits")
        if len(split_ratio) == 2:
            if self.num_edges < 2:
                raise ValueError(
                    "in split_link_pred num of edges are"
                    "smaller than number of splitted parts"
                )
        if len(split_ratio) == 3:
            if self.num_edges < 3:
                raise ValueError(
                    "in split_link_pred num of edges are"
                    "smaller than number of splitted parts"
                )

        if self.G is not None:
            edges = list(self.G.edges(data=True))
            random.shuffle(edges)
        else:
            edges = torch.randperm(self.num_edges)

        # perform `secure split` s.t. guarantees all splitted subgraph
        # contains at least one edge.
        if len(split_ratio) == 2:
            num_edges_train = 1 + int(split_ratio[0] * (self.num_edges - 2))

            edges_train = edges[:num_edges_train]
            edges_val = edges[num_edges_train:]
        elif len(split_ratio) == 3:
            num_edges_train = 1 + int(split_ratio[0] * (self.num_edges - 3))
            num_edges_val = 1 + int(split_ratio[1] * (self.num_edges - 3))

            edges_train = edges[:num_edges_train]
            edges_val = edges[num_edges_train:num_edges_train + num_edges_val]
            edges_test = edges[num_edges_train + num_edges_val:]

        if self.G is not None:
            graph_train = Graph(
                self._edge_subgraph_with_isonodes(self.G, edges_train)
            )
        else:
            graph_train = copy.copy(self)
            edge_index = torch.index_select(
                self.edge_index, 1, edges
            )[:, :num_edges_train]
            if self.is_undirected():
                edge_index = torch.cat(
                    [edge_index, torch.flip(edge_index, [0])], dim=1
                )

            graph_train.edge_index = edge_index
            for key in graph_train.keys:
                if self._is_edge_attribute(key):
                    edge_feature = torch.index_select(
                        self[key], 0, edges
                    )[:num_edges_train]
                    if self.is_undirected():
                        graph_train[key] = torch.cat(
                            [edge_feature, edge_feature], dim=0
                        )

        graph_val = copy.copy(graph_train)
        if len(split_ratio) == 3:
            if self.G is not None:
                graph_test = Graph(
                    self._edge_subgraph_with_isonodes(
                        self.G, edges_train + edges_val
                    )
                )
            else:
                graph_test = copy.copy(graph_train)
                edge_index = torch.index_select(
                    self.edge_index, 1, edges
                )[:, :num_edges_train + num_edges_val]
                if self.is_undirected():
                    edge_index = torch.cat(
                        [edge_index, torch.flip(edge_index, [0])],
                        dim=1
                    )
                graph_test.edge_index = edge_index
                for key in graph_test.keys:
                    if self._is_edge_attribute(key):
                        edge_feature = torch.index_select(
                            self[key], 0, edges
                        )[:num_edges_train + num_edges_val]
                        if self.is_undirected():
                            graph_train[key] = torch.cat(
                                [edge_feature, edge_feature], dim=0
                            )

        self._create_label_link_pred(graph_train, edges_train)
        self._create_label_link_pred(graph_val, edges_val)
        if len(split_ratio) == 3:
            self._create_label_link_pred(graph_test, edges_test)
            return [graph_train, graph_val, graph_test]
        else:
            return [graph_train, graph_val]

    def _edge_subgraph_with_isonodes(self, G, edges):
        r"""
        Generate a new networkx graph with same nodes and their attributes.

        Preserves all nodes and a subset of edges. Nodes that are not connected
        by any of the edges will be isolated nodes instead of being removed.

        Note:
            edges should be list(G_i.edges(data=True))
        """
        G_new = G.__class__()
        G_new.add_nodes_from(G.nodes(data=True))
        G_new.add_edges_from(edges)
        return G_new

    def resample_disjoint(self, message_ratio):
        r""" Resample disjoint edge split of message passing and objective links.

        Note that if apply_transform (on the message passing graph)
        was used before this resampling, it needs to be
        re-applied, after resampling, to update some of the edges that were in objectives.
        """
        if not hasattr(self, "_objective_edges"):
            raise ValueError("No disjoint edge split was performed.")
        # combine into 1 graph
        if self.G is not None:
            self.G.add_edges_from(self._objective_edges)
        else:
            edge_index = self.edge_index[:, 0:self.num_edges]

            # Concat the edge indices if objective is different with edge_index
            if not torch.equal(self._objective_edges, edge_index):
                edge_index = torch.cat(
                    (edge_index, self._objective_edges), dim=1
                )
                if self.is_undirected():
                    edge_index = torch.cat(
                        [edge_index, torch.flip(edge_index, [0])], dim=1
                    )
                self.edge_index = edge_index

        return self.split_link_pred(message_ratio)[1]

    def _create_label_link_pred(self, graph, edges):
        r"""
        Create edge label and the corresponding label_index (edges) for link prediction.

        Modifies the graph argument by setting the fields edge_label_index and edge_label.

        Notice when the graph is tensor backend, the edges are the indices of edges.
        """
        if self.G is not None:
            graph.edge_label_index = self._edge_to_index(edges)
            graph.edge_label = (
                self._get_edge_attributes_by_key(edges, "edge_label")
            )
            # keep a copy of original edges (and their attributes)
            # for resampling the disjoint split (message passing and objective links)
            graph._objective_edges = edges
        else:
            edge_label_index = torch.index_select(
                self.edge_index, 1, edges
            )
            graph._objective_edges = edge_label_index
            if self.is_undirected():
                edge_label_index = torch.cat(
                    (edge_label_index, torch.flip(edge_label_index, [0])),
                    dim=1
                )
            graph.edge_label_index = edge_label_index
            graph.edge_label = (
                self._get_edge_attributes_by_key_tensor(edges, "edge_label")
            )

    def _custom_create_neg_sampling(
        self, negative_sampling_ratio: float, resample: bool = False
    ):
        if resample and self._num_positive_examples is not None:
            self.edge_label_index = self.edge_label_index[
                :, : self._num_positive_examples
            ]

        num_pos_edges = self.edge_label_index.shape[-1]
        num_neg_edges = int(num_pos_edges * negative_sampling_ratio)

        # TODO: fix this logic by torch.equal ?
        if self.edge_index.size() == self.edge_label_index.size() and (
            torch.sum(self.edge_index - self.edge_label_index) == 0
        ):
            # (train in 'all' mode)
            edge_index_all = self.edge_index
        else:
            edge_index_all = (
                torch.cat((self.edge_index, self.edge_label_index), -1)
            )

        if len(edge_index_all) > 0:
            if not isinstance(self.negative_edge, torch.Tensor):
                negative_edges_length = len(self.negative_edge)
                if negative_edges_length < num_neg_edges:
                    multiplicity = math.ceil(
                        num_neg_edges / negative_edges_length
                    )
                    self.negative_edge = self.negative_edge * multiplicity
                    self.negative_edge = self.negative_edge[:num_neg_edges]

                self.negative_edge_idx = 0
                self.negative_edge = torch.tensor(
                    list(zip(*self.negative_edge))
                )

            negative_edges = self.negative_edge
            negative_edges_length = negative_edges.shape[1]

            if self.negative_edge_idx + num_neg_edges > negative_edges_length:
                negative_edges_begin = (
                    negative_edges[:, self.negative_edge_idx:]
                )
                negative_edges_end = negative_edges[
                    :, :self.negative_edge_idx
                    + num_neg_edges - negative_edges_length
                ]
                negative_edges = torch.cat(
                    [negative_edges_begin, negative_edges_end], axis=1
                )
            else:
                negative_edges = negative_edges[
                    :, self.negative_edge_idx:
                    self.negative_edge_idx + num_neg_edges
                ]
            self.negative_edge_idx = (
                (self.negative_edge_idx + num_neg_edges)
                % negative_edges_length
            )
        else:
            return torch.LongTensor([])

        negative_label = torch.zeros(num_neg_edges, dtype=torch.long)
        # positive edges
        if resample and self.edge_label is not None:
            positive_label = self.edge_label[:num_pos_edges]
        elif self.edge_label is None:
            # if label is not yet specified, use all ones for positives
            positive_label = torch.ones(num_pos_edges, dtype=torch.long)
        else:
            # reserve class 0 for negatives; increment other edge labels
            positive_label = self.edge_label + 1
        self._num_positive_examples = num_pos_edges
        # append to edge_label_index
        self.edge_label_index = (
            torch.cat((self.edge_label_index, negative_edges), -1)
        )
        self.edge_label = (
            torch.cat((positive_label, negative_label), -1).type(torch.long)
        )

    def _create_neg_sampling(
        self, negative_sampling_ratio: float, resample: bool = False
    ):
        r"""
        Create negative samples for link prediction,
        and changes the edge_label and edge_label_index accordingly (if already existed).

        Simplest link prediction has no label. It will be treated as binary classification.
        edge_label will be set to 1 for positives and 0 for negative examples.

        For link prediction that requires prediction of edge type, it will be a multi-class
        classification task.
        edge_label will be set to the (original label + 1) for positives and 0 for negative
        examples. Hence the number of prediction classes will be incremented by 1.
        In this case dataset.num_edge_labels should be called after split
        (which calls this function).

        Args:
            negative_sampling_ratio (float or int): ratio of negative sampling edges compared with the original edges.
            resample (boolean): whether should resample.
        """
        if resample and self._num_positive_examples is not None:
            # remove previous negative samples first
            # if self._num_positive_examples is None then no previous sampling was done
            self.edge_label_index = self.edge_label_index[
                :, : self._num_positive_examples
            ]
        num_pos_edges = self.edge_label_index.shape[-1]
        num_neg_edges = int(num_pos_edges * negative_sampling_ratio)

        if self.edge_index.size() == self.edge_label_index.size() and (
            torch.sum(self.edge_index - self.edge_label_index) == 0
        ):
            # (train in 'all' mode)
            edge_index_all = self.edge_index
        else:
            edge_index_all = (
                torch.cat((self.edge_index, self.edge_label_index), -1)
            )

        if len(edge_index_all) > 0:
            negative_edges = self.negative_sampling(
                edge_index_all, self.num_nodes, num_neg_edges
            )
        else:
            return torch.LongTensor([])

        # label for negative edges is 0
        negative_label = torch.zeros(num_neg_edges, dtype=torch.long)
        # positive edges
        if resample and self.edge_label is not None:
            # when resampling, get the positive portion of labels
            positive_label = self.edge_label[:num_pos_edges]
        elif getattr(self, "edge_label", None) is None:
            # if label is not yet specified, use all ones for positives
            positive_label = torch.ones(num_pos_edges, dtype=torch.long)
        else:
            # reserve class 0 for negatives; increment other edge labels
            positive_label = self.edge_label + 1
        self._num_positive_examples = num_pos_edges
        # append to edge_label_index
        self.edge_label_index = (
            torch.cat((self.edge_label_index, negative_edges), -1)
        )
        self.edge_label = (
            torch.cat((positive_label, negative_label), -1).type(torch.long)
        )

    @staticmethod
    def add_node_attr(G, attr_name: str, node_attr):
        r"""
        Add node attribute into a NetworkX graph. Assumes that the
        `node_attr` ordering is the same as the node ordering in `G`.

        Args:
            G (NetworkX Graph): a NetworkX graph.
            attr_name (string): Name of the node
                attribute to set.
            node_attr (array_like): node attributes.
        """
        attr_dict = dict(zip(range(G.number_of_nodes()), node_attr))
        nx.set_node_attributes(G, attr_dict, name=attr_name)

    @staticmethod
    def add_edge_attr(G, attr_name: str, edge_attr):
        r"""
        Add edge attribute into a NetworkX graph.

        Args:
            G (NetworkX Graph): a NetworkX graph.
            attr_name (string): Name of the edge
                attribute to set.
            edge_attr (array_like): edge attributes.
        """
        # TODO: parallel?
        edge_list = list(G.edges)
        attr_dict = dict(zip(edge_list, edge_attr))
        nx.set_edge_attributes(G, attr_dict, name=attr_name)

    @staticmethod
    def add_graph_attr(G, attr_name: str, graph_attr):
        r"""
        Add graph attribute into a NetworkX graph.

        Args:
            G (NetworkX Graph): a NetworkX graph.
            attr_name (string): Name of the graph attribute to set.
            graph_attr (scalar or array_like): graph attributes.
        """
        G.graph[attr_name] = graph_attr

    @staticmethod
    def pyg_to_graph(data, verbose: bool = False, fixed_split: bool = False):
        r"""
        Converts Pytorch Geometric data to a Graph object.

        Args:
            data (:class:`torch_geometric.data`): a Pytorch Geometric data.
            verbose: if print verbose warning
            fixed_split: if load fixed data split from PyG dataset

        Returns:
            :class:`deepsnap.graph.Graph`: A new DeepSNAP :class:`deepsnap.graph.Graph` object.
        """
        G = nx.Graph()
        G.add_nodes_from(range(data.num_nodes))
        G.add_edges_from(data.edge_index.t().tolist())

        # all fields in PyG Data object
        kwargs = {}
        kwargs["node_feature"] = data.x if "x" in data.keys else None
        kwargs["edge_feature"] = (
            data.edge_attr if "edge_attr" in data.keys else None
        )
        kwargs["node_label"], kwargs["edge_label"] = None, None
        kwargs["graph_feature"], kwargs["graph_label"] = None, None
        if kwargs["node_feature"] is not None and data.y.size(0) == kwargs[
            "node_feature"
        ].size(0):
            kwargs["node_label"] = data.y
        elif kwargs["edge_feature"] is not None and data.y.size(0) == kwargs[
            "edge_feature"
        ].size(0):
            kwargs["edge_label"] = data.y
        else:
            kwargs["graph_label"] = data.y

        # include other arguments that are in the kwargs of pyg data object
        keys_processed = ["x", "y", "edge_index", "edge_attr"]
        for key in data.keys:
            if key not in keys_processed:
                kwargs[key] = data[key]

        # we assume that edge-related and node-related features are defined
        # the same as in Graph._is_edge_attribute and Graph._is_node_attribute
        for key, value in kwargs.items():
            if value is None:
                continue
            if Graph._is_node_attribute(key):
                Graph.add_node_attr(G, key, value)
            elif Graph._is_edge_attribute(key):
                # the order of edge attributes is consistent with edge index
                Graph.add_edge_attr(G, key, value)
            elif Graph._is_graph_attribute(key):
                Graph.add_graph_attr(G, key, value)
            else:
                if verbose:
                    print(f"Index fields: {key} ignored.")
        if fixed_split:
            masks = ["train_mask", "val_mask", "test_mask"]
            graph = Graph(G)
            graphs = []
            for mask in masks:
                if mask in kwargs:
                    graph_new = copy.copy(graph)
                    graph_new.node_label_index = (
                        torch.nonzero(data[mask]).squeeze()
                    )
                    graphs.append(graph_new)
            return graphs
        else:
            return Graph(G)

    @staticmethod
    def raw_to_graph(data):
        r"""
        Write other methods for user to import their own data format and
        make sure all attributes of G are scalar/torch.tensor. ``Not implemented``.
        """
        raise NotImplementedError

    @staticmethod
    def negative_sampling(edge_index, num_nodes=None, num_neg_samples=None):
        r"""Samples random negative edges of a graph given by :attr:`edge_index`.

        Args:
            edge_index (:class:`torch.LongTensor`): The edge indices.
            num_nodes (int, optional): The number of nodes, *i.e.*
                :obj:`max_val + 1` of :attr:`edge_index`. (default: :obj:`None`)
            num_neg_samples (int, optional): The number of negative samples to
                return. If set to :obj:`None`, will try to return a negative edge
                for every positive edge. (default: :obj:`None`)
            force_undirected (bool, optional): If set to :obj:`True`, sampled
                negative edges will be undirected. (default: :obj:`False`)

        :rtype: :class:`torch.LongTensor`
        """
        num_neg_samples = min(
            num_neg_samples, num_nodes * num_nodes - edge_index.size(1)
        )

        rng = range(num_nodes ** 2)
        # idx = N * i + j
        idx = (edge_index[0] * num_nodes + edge_index[1]).to("cpu")

        perm = torch.tensor(random.sample(rng, num_neg_samples))
        mask = torch.from_numpy(np.isin(perm, idx)).to(torch.bool)
        rest = mask.nonzero().view(-1)
        while rest.numel() > 0:  # pragma: no cover
            tmp = torch.tensor(random.sample(rng, rest.size(0)))
            mask = torch.from_numpy(np.isin(tmp, idx)).to(torch.bool)
            perm[rest] = tmp
            rest = rest[mask.nonzero().view(-1)]

        row = perm // num_nodes
        col = perm % num_nodes
        neg_edge_index = torch.stack([row, col], dim=0).long()

        return neg_edge_index.to(edge_index.device)<|MERGE_RESOLUTION|>--- conflicted
+++ resolved
@@ -560,7 +560,7 @@
             else:
                 if len(edges[i]) == 2:
                     if add_edge_info:
-                        if getattr(self, "G", None) is not None:
+                        if self.G is not None:
                             edge = (node_0, node_1, self.G.edges[node_0, node_1])
                         else:
                             feature_dict = {}
@@ -575,7 +575,7 @@
                 elif len(edges[i]) == 3:
                     graph_index = edges[i][2]
                     if add_edge_info:
-                        if getattr(self, "G", None) is not None:
+                        if self.G is not None:
                             edge = (
                                 node_0, node_1, graph_index,
                                 self.G.edges[node_0, node_1, graph_index]
@@ -625,7 +625,7 @@
         if init:
             # init is only true when creating the variables
             # edge_label_index and node_label_index
-            self.edge_label_index = self.edge_index  # by default
+            self.edge_label_index = self.edge_index
             self.node_label_index = (
                 torch.arange(self.num_nodes, dtype=torch.long)
             )
@@ -660,7 +660,6 @@
                             "None, self.task must be `link_pred`"
                         )
 
-                # TODO: add update index for self.negative_edges
                 if self.negative_edges is not None:
                     if self.task == "link_pred":
                         for i in range(len(self.negative_edges)):
@@ -681,7 +680,6 @@
 
         Only the selected edges' edge indices are extracted.
         """
-        # TODO: potentially need to fix this for fully support of multigraph ?
         if len(edges) == 0:
             raise ValueError("In _edge_to_index, len(edges) must be " "larger than 0")
         if len(edges[0]) > 2:  # edges have features or when nx graph is a multigraph
@@ -968,20 +966,15 @@
             )
 
         split_graphs = []
-<<<<<<< HEAD
         if self.G is not None:
             edges = list(self.G.edges)
         else:
-            edges = self.edge_index[:, 0:self.num_edges].t().tolist()
-
-        random.shuffle(edges)
-=======
-        edges = list(self.G.edges)
+            edges = self.edge_index[:, 0:self.num_edges].T.tolist()
+
         edges_label = self.edge_label.tolist()
         edges_and_label = list(zip(edges, edges_label))
         random.shuffle(edges_and_label)
         edges, edges_label = zip(*edges_and_label)
->>>>>>> f546963a
         split_offset = 0
 
         # perform `secure split` s.t. guarantees all splitted subgraph
@@ -1286,7 +1279,6 @@
         num_pos_edges = self.edge_label_index.shape[-1]
         num_neg_edges = int(num_pos_edges * negative_sampling_ratio)
 
-        # TODO: fix this logic by torch.equal ?
         if self.edge_index.size() == self.edge_label_index.size() and (
             torch.sum(self.edge_index - self.edge_label_index) == 0
         ):
@@ -1410,7 +1402,7 @@
         if resample and self.edge_label is not None:
             # when resampling, get the positive portion of labels
             positive_label = self.edge_label[:num_pos_edges]
-        elif getattr(self, "edge_label", None) is None:
+        elif self.edge_label is None:
             # if label is not yet specified, use all ones for positives
             positive_label = torch.ones(num_pos_edges, dtype=torch.long)
         else:
@@ -1483,7 +1475,7 @@
         """
         G = nx.Graph()
         G.add_nodes_from(range(data.num_nodes))
-        G.add_edges_from(data.edge_index.t().tolist())
+        G.add_edges_from(data.edge_index.T.tolist())
 
         # all fields in PyG Data object
         kwargs = {}

--- conflicted
+++ resolved
@@ -438,43 +438,6 @@
             self._update_attributes()
         self._update_index(init)
 
-<<<<<<< HEAD
-=======
-    def _update_attributes_tensor_backend(self):
-        r"""
-        Update attributes and edge indices for tensor backend.
-        """
-        # TODO: Support for numpy array
-        for key in self.__dict__.keys():
-            if key == "G":
-                continue
-            elif key == "custom":
-                self.custom = self[key]
-            elif key == "task":
-                self.task = self[key]
-            elif key == "directed":
-                continue
-            elif not torch.is_tensor(self[key]):
-                if self._is_graph_attribute(key):
-                    if isinstance(self[key][0], float):
-                        self.key = torch.tensor(self[key], dtype=torch.float)
-                    elif isinstance(self[key][0], int):
-                        self.key = torch.tensor(self[key], dtype=torch.long)
-                else:
-                    if key == "edge_index":
-                        self[key] = torch.LongTensor(self[key])
-                    elif isinstance(self[key][0][0], float):
-                        self[key] = torch.tensor(self[key], dtype=torch.float)
-                    elif isinstance(self[key][0][0], int):
-                        self[key] = torch.tensor(self[key], dtype=torch.long)
-        if "custom" not in self.__dict__.keys():
-            self.custom = None
-        if "directed" not in self.__dict__.keys():
-            self.directed = False
-        if self.edge_index.shape[0] != 2:
-            raise ValueError("The edge_index should have first dimension as two.")
-
->>>>>>> 920d4a85
     def _update_attributes(self):
         r"""
         Update attributes

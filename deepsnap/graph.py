--- conflicted
+++ resolved
@@ -1722,16 +1722,13 @@
         G.graph[attr_name] = graph_attr
 
     @staticmethod
-<<<<<<< HEAD
     def pyg_to_graph(
         data,
         verbose: bool = False,
         fixed_split: bool = False,
-        tensor_backend: bool = False
+        tensor_backend: bool = False,
+        netlib = None
     ):
-=======
-    def pyg_to_graph(data, verbose: bool = False, fixed_split: bool = False, tensor_backend: bool = False, netlib = None):
->>>>>>> dfba721c
         r"""
         Converts Pytorch Geometric data to a Graph object.
 
@@ -1842,11 +1839,7 @@
             return graphs
         else:
             if not tensor_backend:
-<<<<<<< HEAD
-                graph = Graph(G)
-=======
                 return Graph(G, netlib=netlib)
->>>>>>> dfba721c
             else:
                 graph = Graph(**attributes)
             if graph.edge_label is not None:

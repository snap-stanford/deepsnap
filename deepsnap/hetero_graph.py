--- conflicted
+++ resolved
@@ -1618,7 +1618,6 @@
                             idx * num_nodes[head_type],
                             idx * num_nodes[head_type] + num_nodes[tail_type]
                         )
-<<<<<<< HEAD
                     )
             else:
                 for idx in range(num_nodes[tail_type]):
@@ -1628,17 +1627,6 @@
                             idx * num_nodes[tail_type] + num_nodes[head_type]
                         )
                     )
-=======
-                    )
-            else:
-                for idx in range(num_nodes[tail_type]):
-                    rng[message_type] += list(
-                        range(
-                            idx * num_nodes[tail_type],
-                            idx * num_nodes[tail_type] + num_nodes[head_type]
-                        )
-                    )
->>>>>>> 2520f9ed
 
         idx = {}
         for message_type in edge_index:
@@ -1649,7 +1637,6 @@
                     edge_index[message_type][0]
                     * num_nodes[head_type]
                     + edge_index[message_type][1]
-<<<<<<< HEAD
                 )
             else:
                 idx[message_type] = (
@@ -1660,19 +1647,6 @@
 
         perm = {}
         for message_type in edge_index:
-            rng_set = set(rng[message_type])
-=======
-                )
-            else:
-                idx[message_type] = (
-                    edge_index[message_type][1]
-                    * num_nodes[tail_type]
-                    + edge_index[message_type][0]
-                )
-
-        perm = {}
-        for message_type in edge_index:
->>>>>>> 2520f9ed
             samples = random.sample(
                 rng[message_type],
                 num_neg_samples[message_type]

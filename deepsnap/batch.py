import torch
from deepsnap.graph import Graph
from typing import (
    Callable,
    Dict,
    List,
)


class Batch(Graph):
    r"""
    A plain old python object modeling a batch of :class:`deepsnap.graph.Graph` objects
    as one big (disconnected) graph, with :class:`torch_geometric.data.Data` being the
    base class, all its methods can also be used here.
    In addition, single graphs can be reconstructed via the assignment vector
    :obj:`batch`, which maps each node to its respective graph identifier.
    """
    def __init__(self, batch=None, **kwargs):
        super(Batch, self).__init__(**kwargs)

        self.batch = batch
        self.__data_class__ = Graph
        self.__slices__ = None

    @staticmethod
    def collate(follow_batch=[], transform=None, **kwargs):
        return lambda batch: Batch.from_data_list(
            batch, follow_batch, transform, **kwargs
        )

    @staticmethod
    def from_data_list(
        data_list: List[Graph],
        follow_batch: List = None,
        transform: Callable = None,
        **kwargs
    ):
        r"""
        Constructs A :class:`deepsnap.batch.Batch` object from a python list holding
        :class:`torch_geometric.data.Data` objects.
        The assignment vector :obj:`batch` is created on the fly.
        Additionally, creates assignment batch vectors for each key in
        :obj:`follow_batch`.

        Args:
            data_list (list): A list of `deepsnap.graph.Graph` objects.
            follow_batch (list, optional): Creates assignment batch vectors for each key.
            transform: If apply transform when batching.
            **kwargs: Other parameters.
        """
        if follow_batch is None:
            follow_batch = []
        if transform is not None:
            data_list = [
                data.apply_transform(
                    transform,
                    deep_copy=True,
                    **kwargs,
                )
                for data in data_list
            ]
        keys = [set(data.keys) for data in data_list]
        keys = list(set.union(*keys))
        assert "batch" not in keys

        batch, cumsum = Batch._init_batch_fields(keys, follow_batch)
        batch.__data_class__ = data_list[0].__class__
        batch.batch = []
        for i, data in enumerate(data_list):
            # Note: in heterogeneous graph, __inc__ logic is different
<<<<<<< HEAD
            Batch._collate_dict(data, cumsum,
                                batch.__slices__, batch,
                                data,
                                follow_batch, i=i)
=======
            Batch._collate_dict(
                data, cumsum,
                batch.__slices__, batch,
                data, follow_batch
            )
>>>>>>> ca556e96
            num_nodes = data.num_nodes
            if num_nodes is not None:
                item = torch.full((num_nodes, ), i, dtype=torch.long)
                batch.batch.append(item)

        if num_nodes is None:
            batch.batch = None

        Batch._dict_list_to_tensor(batch, data_list[0])

        return batch.contiguous()

    @staticmethod
    def _init_batch_fields(keys, follow_batch):
        batch = Batch()
        batch.__slices__ = {key: [0] for key in keys}

        for key in keys:
            batch[key] = []

        for key in follow_batch:
            batch[f"{key}_batch"] = []

        cumsum = {key: 0 for key in keys}
        return batch, cumsum

    @staticmethod
<<<<<<< HEAD
    def _collate_dict(curr_dict, cumsum: Dict[str, int], slices, batched_dict, graph, follow_batch, i=None):
=======
    def _collate_dict(
        curr_dict,
        cumsum: Dict[str, int],
        slices,
        batched_dict,
        graph,
        follow_batch
    ):
>>>>>>> ca556e96
        r""" Called in from_data_list to collate a dictionary.
        This can also be applied to Graph object, since it has support for
        keys and __getitem__().

        Args:
            curr_dict: current dictionary to be added to the collated dictionary.
            cumsum: cumulative sum to be used for indexing.
            slices: a dictionary of the same structure as batched_dict,
                slices[key] indicates the indices to slice batch[key] into
                tensors for all graphs in the batch.
            batched_dict: the batched dictionary of the same structure as curr_dict.
                But all graph data are batched together.
        """
        if isinstance(curr_dict, dict):
            keys = curr_dict.keys()
        else:
            keys = curr_dict.keys
        for key in keys:
            item = curr_dict[key]
            if isinstance(item, dict):
                # recursively collate every key in the dictionary
                if isinstance(batched_dict[key], list):
                    # nested dictionary not initialized yet
                    assert len(batched_dict[key]) == 0
                    # initialize the nested dictionary for batch
                    cumsum[key] = {inner_key: 0 for inner_key in item.keys()}
                    slices[key] = {inner_key: [0] for inner_key in item.keys()}
                    batched_dict[key] = {}
                    for inner_key in item.keys():
                        batched_dict[key][inner_key] = []
                    for inner_key in follow_batch:
<<<<<<< HEAD
                        batched_dict[key][f'{key}_batch'] = []
                Batch._collate_dict(item, cumsum[key],
                                    slices[key], batched_dict[key],
                                    graph, follow_batch, i=i)
=======
                        batched_dict[key][f"{key}_batch"] = []
                Batch._collate_dict(
                    item, cumsum[key],
                    slices[key], batched_dict[key],
                    graph, follow_batch
                )
>>>>>>> ca556e96
                continue
            if torch.is_tensor(item) and item.dtype != torch.bool:
                item = item + cumsum[key]
            if torch.is_tensor(item):
                size = item.size(graph.__cat_dim__(key, curr_dict[key]))
            else:
                size = 1
            slices[key].append(size + slices[key][-1])
            cumsum[key] = cumsum[key] + graph.__inc__(key, item)
            batched_dict[key].append(item)

            if key in follow_batch:
                item = torch.full((size, ), i, dtype=torch.long)
                batched_dict[f"{key}_batch"].append(item)

    @staticmethod
    def _dict_list_to_tensor(dict_of_list, graph):
        r"""Convert a dict/Graph with list as values to a dict/Graph with
        concatenated/stacked tensor as values.
        """
        if isinstance(dict_of_list, dict):
            keys = dict_of_list.keys()
        else:
            keys = dict_of_list.keys
        for key in keys:
            if isinstance(dict_of_list[key], dict):
                # recursively convert the dictionary of list to dict of tensor
                Batch._dict_list_to_tensor(dict_of_list[key], graph)
                continue
            item = dict_of_list[key][0]
            if torch.is_tensor(item):
                if (
                    Graph._is_graph_attribute(key)
                    and item.ndim == 1
                    and (not item.dtype == torch.long)
                    and "feature" in key
                ):
                    # special consideration: 1D tensor for graph attribute (classification)
                    # named as: "graph_xx_feature"
                    # batch by stacking the first dim
                    dict_of_list[key] = torch.stack(
                        dict_of_list[key],
                        dim=0
                    )
                else:
                    # concat at the __cat_dim__
                    dict_of_list[key] = torch.cat(
                        dict_of_list[key],
                        dim=graph.__cat_dim__(key, item)
                    )
            elif isinstance(item, (float, int)):
                dict_of_list[key] = torch.tensor(dict_of_list[key])

    def to_data_list(self):
        r"""
        Reconstructs the list of :class:`torch_geometric.data.Data` objects
        from the batch object.
        The batch object must have been created via :meth:`from_data_list` in
        order to be able reconstruct the initial objects.
        """
        if self.__slices__ is None:
            raise RuntimeError(
                "Cannot reconstruct data list from batch because the "
                "batch object was not created using Batch.from_data_list()"
            )

        keys = [key for key in self.keys if key[-5:] != "batch"]
        cumsum = {key: 0 for key in keys}
        data_list = []
        for i in range(len(self.__slices__[keys[0]]) - 1):
            # i: from 0 up to num graphs in the batch
            data = self.__data_class__()
            self._reconstruct_dict(
                i, keys, data, cumsum, self.__slices__, self, data
            )
            data_list.append(data)

        return data_list

    def _reconstruct_dict(
            self, graph_idx: int, keys, data_dict,
            cumsum: Dict[str, int], slices, batched_dict, graph):

        for key in keys:
            if isinstance(batched_dict[key], dict):
                # recursively unbatch the dict
                data_dict[key] = {}
                inner_keys = [
                    inner_key
                    for inner_key in batched_dict[key].keys()
                    if inner_key[-5:] != "batch"
                ]
                inner_cumsum = {inner_key: 0 for inner_key in inner_keys}
                inner_slices = slices[key]
                self._reconstruct_dict(
                    graph_idx, inner_keys,
                    data_dict[key], inner_cumsum,
                    inner_slices, batched_dict[key], graph
                )
                continue

            if torch.is_tensor(batched_dict[key]):
                data_dict[key] = batched_dict[key].narrow(
                    graph.__cat_dim__(key, batched_dict[key]),
                    slices[key][graph_idx],
                    slices[key][graph_idx + 1] - slices[key][graph_idx]
                )
                if batched_dict[key].dtype != torch.bool:
                    data_dict[key] = data_dict[key] - cumsum[key]
            else:
                data_dict[key] = (
                    batched_dict[key][
                        slices[key][graph_idx]:slices[key][graph_idx + 1]
                    ]
                )
            cumsum[key] = cumsum[key] + graph.__inc__(key, data_dict[key])

    @property
    def num_graphs(self) -> int:
        r"""
        Returns the number of graphs in the batch.

        Returns:
            int: The number of graphs in the batch.
        """
        return self.batch[-1].item() + 1

    def apply_transform(
        self,
        transform,
        update_tensor: bool = True,
        update_graph: bool = False,
        deep_copy: bool = False,
        **kwargs
    ):
        r"""
        Applies a transformation to each graph object in parallel by first
        calling `to_data_list`, applying the transform, and then perform
        re-batching again to a `Batch`.
        A transform should edit the graph object,
        including changing the graph structure, and adding node/edge/graph attributes.
        The rest are automatically handled by the :class:`deepsnap.graph.Graph` object,
        including everything ended with index.

        Args:
            transform: Transformation function applied to each graph object.
            update_tensor: Whether use nx graph to update tensor attributes.
            update_graph: Whether use tensor attributes to update nx graphs.
            deep_copy: :obj:`True` if a new deep copy of batch is returned.
                This option allows modifying the batch of graphs without
                changing the graphs in the original dataset.
            kwargs: Parameters used in transform function in :class:`deepsnap.graph.Graph` objects.

        Returns:
            a batch object containing all transformed graph objects.

        """
        # TODO: transductive setting, assert update_tensor == True
        return self.from_data_list(
            [
                Graph(graph).apply_transform(
                    transform, update_tensor, update_graph, deep_copy, **kwargs
                )
                for graph in self.G
            ]
        )

    def apply_transform_multi(
        self,
        transform,
        update_tensors: bool = True,
        update_graphs: bool = False,
        deep_copy: bool = False,
        **kwargs
    ):
        r"""
        Comparison to apply_transform, this allows multiple graph objects
        to be returned by the supplied transform function.

        Args:
            transform: (Multiple return value) tranformation function
                applied to each graph object. It needs to return a tuple of
                Graph objects or internal .G (NetworkX) objects.

        Returns:
            a tuple of batch objects. The i-th batch object contains the i-th
            return value of the transform function applied to all graphs
            in the batch.
        """
        g_lists = (
            zip(
                *[
                    Graph(graph).apply_transform_multi(
                        transform, update_tensors, update_graphs,
                        deep_copy, **kwargs,
                    )
                    for graph in self.G
                ]
            )
        )
        return (self.from_data_list(g_list) for g_list in g_lists)<|MERGE_RESOLUTION|>--- conflicted
+++ resolved
@@ -68,18 +68,11 @@
         batch.batch = []
         for i, data in enumerate(data_list):
             # Note: in heterogeneous graph, __inc__ logic is different
-<<<<<<< HEAD
-            Batch._collate_dict(data, cumsum,
-                                batch.__slices__, batch,
-                                data,
-                                follow_batch, i=i)
-=======
             Batch._collate_dict(
                 data, cumsum,
                 batch.__slices__, batch,
-                data, follow_batch
+                data, follow_batch, i=i
             )
->>>>>>> ca556e96
             num_nodes = data.num_nodes
             if num_nodes is not None:
                 item = torch.full((num_nodes, ), i, dtype=torch.long)
@@ -107,18 +100,15 @@
         return batch, cumsum
 
     @staticmethod
-<<<<<<< HEAD
-    def _collate_dict(curr_dict, cumsum: Dict[str, int], slices, batched_dict, graph, follow_batch, i=None):
-=======
     def _collate_dict(
         curr_dict,
         cumsum: Dict[str, int],
         slices,
         batched_dict,
         graph,
-        follow_batch
+        follow_batch,
+        i=None
     ):
->>>>>>> ca556e96
         r""" Called in from_data_list to collate a dictionary.
         This can also be applied to Graph object, since it has support for
         keys and __getitem__().
@@ -150,19 +140,12 @@
                     for inner_key in item.keys():
                         batched_dict[key][inner_key] = []
                     for inner_key in follow_batch:
-<<<<<<< HEAD
-                        batched_dict[key][f'{key}_batch'] = []
-                Batch._collate_dict(item, cumsum[key],
-                                    slices[key], batched_dict[key],
-                                    graph, follow_batch, i=i)
-=======
                         batched_dict[key][f"{key}_batch"] = []
                 Batch._collate_dict(
                     item, cumsum[key],
                     slices[key], batched_dict[key],
-                    graph, follow_batch
-                )
->>>>>>> ca556e96
+                    graph, follow_batch, i=i
+                )
                 continue
             if torch.is_tensor(item) and item.dtype != torch.bool:
                 item = item + cumsum[key]

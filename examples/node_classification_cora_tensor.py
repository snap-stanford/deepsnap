import copy
import torch
import argparse
import numpy as np
import torch.nn as nn
import torch.nn.functional as F
import torch_geometric.transforms as T
import torch_geometric.nn as pyg_nn
import torch.optim as optim

from torch.utils.data import DataLoader
from torch_geometric.datasets import Planetoid
from sklearn.metrics import *
from torch.nn import Sequential, Linear, ReLU
from deepsnap.graph import Graph
from deepsnap.dataset import GraphDataset
from deepsnap.batch import Batch


# torch.manual_seed(0)
# np.random.seed(0)

def arg_parse():
    parser = argparse.ArgumentParser(description='Node classification arguments.')

    parser.add_argument('--device', type=str,
                        help='CPU / GPU device.')
    parser.add_argument('--epochs', type=int,
                        help='Number of epochs to train.')
    parser.add_argument('--dataset', type=str,
                        help='Node classification dataset. Cora, CiteSeer, PubMed')
    parser.add_argument('--model', type=str,
                        help='GCN, GAT, GraphSAGE.')
    parser.add_argument('--batch_size', type=int,
                        help='Batch size for node classification.')
    parser.add_argument('--hidden_dim', type=int,
                        help='Hidden dimension of GNN.')
    parser.add_argument('--num_layers', type=int,
                        help='Number of graph convolution layers.')
    parser.add_argument('--opt', type=str,
                        help='Optimizer such as adam, sgd, rmsprop or adagrad.')
    parser.add_argument('--weight_decay', type=float,
                        help='Weight decay.')
    parser.add_argument('--dropout', type=float,
                        help='The dropout ratio.')
    parser.add_argument('--lr', type=float,
                        help='Learning rate.')
    parser.add_argument('--split', type=str,
                        help='Randomly split dataset, or use fixed split in PyG. fixed, random')

    parser.set_defaults(
        device='cuda:0',
        epochs=200,
        dataset='Cora',
        model='GCN',
        batch_size=1,
        hidden_dim=32,
        num_layers=2,
        opt='adam',
        weight_decay=5e-4,
        dropout=0.0,
        lr=0.01,
        split='random'
    )
    return parser.parse_args()


def build_optimizer(args, params):
    weight_decay = args.weight_decay
    filter_fn = filter(lambda p: p.requires_grad, params)
    if args.opt == 'adam':
        optimizer = optim.Adam(filter_fn, lr=args.lr, weight_decay=weight_decay)
    elif args.opt == 'sgd':
        optimizer = optim.SGD(filter_fn, lr=args.lr, momentum=0.95, weight_decay=weight_decay)
    elif args.opt == 'rmsprop':
        optimizer = optim.RMSprop(filter_fn, lr=args.lr, weight_decay=weight_decay)
    elif args.opt == 'adagrad':
        optimizer = optim.Adagrad(filter_fn, lr=args.lr, weight_decay=weight_decay)
    return optimizer


class GNN(torch.nn.Module):
    def __init__(self, input_dim, hidden_dim, output_dim, args):
        super(GNN, self).__init__()
        self.dropout = args.dropout
        self.num_layers = args.num_layers

        conv_model = self.build_conv_model(args.model)
        self.convs = nn.ModuleList()
        self.convs.append(conv_model(input_dim, hidden_dim))

        for l in range(args.num_layers - 2):
            self.convs.append(conv_model(hidden_dim, hidden_dim))
        self.convs.append(conv_model(hidden_dim, output_dim))

    def build_conv_model(self, model_type):
        if model_type == 'GCN':
            return pyg_nn.GCNConv
        elif model_type == 'GAT':
            return pyg_nn.GATConv
        elif model_type == "GraphSage":
            return pyg_nn.SAGEConv
        else:
            raise ValueError(
                "Model {} unavailable, please add it to GNN.build_conv_model.".format(model_type))

    def forward(self, data):
        x, edge_index, batch = data.node_feature, data.edge_index, data.batch

        for i in range(len(self.convs) - 1):
            x = self.convs[i](x, edge_index)
            x = F.relu(x)
            x = F.dropout(x, p=self.dropout, training=self.training)
        x = self.convs[len(self.convs) - 1](x, edge_index)
        x = F.log_softmax(x, dim=1)
        return x

    def loss(self, pred, label):
        return F.nll_loss(pred, label)


def train(train_loader, val_loader, test_loader, args, num_node_features, num_classes,
          device="cpu"):
    model_cls = GNN

    model = model_cls(num_node_features, args.hidden_dim, num_classes, args).to(device)
    opt = build_optimizer(args, model.parameters())

    for epoch in range(args.epochs):
        total_loss = 0
        model.train()
        for batch in train_loader:
            batch.to(device)
            opt.zero_grad()
            pred = model(batch)
            label = batch.node_label
            loss = model.loss(pred[batch.node_label_index], label)
            total_loss += loss
            loss.backward()
            opt.step()

        train_acc = test(train_loader, model, device)
        val_acc = test(val_loader, model, device)
        test_acc = test(test_loader, model, device)
        print("Epoch {}: Train: {:.4f}, Validation: {:.4f}. Test: {:.4f}, Loss: {:.4f}".format(
            epoch + 1, train_acc, val_acc, test_acc, total_loss))


def test(loader, model, device='cuda'):
    model.eval()

    for batch in loader:
        batch.to(device)
        logits = model(batch)
        pred = logits[batch.node_label_index].max(1)[1]
        acc = pred.eq(batch.node_label).sum().item()
        total = batch.node_label_index.shape[0]
        acc /= total
    return acc


if __name__ == "__main__":
    args = arg_parse()
    if args.dataset in ['Cora', 'CiteSeer', 'Pubmed']:
        pyg_dataset = Planetoid('./planetoid', args.dataset,
                                transform=T.TargetIndegree())  # load some format of graph data
    else:
        raise ValueError("Unsupported dataset.")

<<<<<<< HEAD
    x = pyg_dataset[0].x
    y = pyg_dataset[0].y
    edge_index = pyg_dataset[0].edge_index
    edge_attr = pyg_dataset[0].edge_attr
    directed = pyg_dataset[0].is_directed()
    if not directed:
        edge_index = torch.cat([edge_index, torch.flip(edge_index, [0])], dim=1)
        edge_attr = torch.cat([edge_attr, edge_attr], dim=1)

=======
>>>>>>> ce858a2e
    if args.split == 'random':
        graphs = GraphDataset.pyg_to_graphs(pyg_dataset, verbose=True,
                                       fixed_split=False, tensor_backend=True)
        dataset = GraphDataset(graphs, task='node')  # node, edge, link_pred, graph
        dataset_train, dataset_val, dataset_test = dataset.split(
            transductive=True,
            split_ratio=[0.8, 0.1, 0.1])  # transductive split, inductive split

    else:
        graphs_train, graphs_val, graphs_test = \
            GraphDataset.pyg_to_graphs(pyg_dataset, verbose=True,
                                       fixed_split=True, tensor_backend=True)

        dataset_train, dataset_val, dataset_test = \
            GraphDataset(graphs_train, task='node'), GraphDataset(graphs_val,task='node'), \
            GraphDataset(graphs_test, task='node')

    train_loader = DataLoader(dataset_train, collate_fn=Batch.collate(),
                              batch_size=16)  # basic data loader
    val_loader = DataLoader(dataset_val, collate_fn=Batch.collate(),
                            batch_size=16)  # basic data loader
    test_loader = DataLoader(dataset_test, collate_fn=Batch.collate(),
                             batch_size=16)  # basic data loader

    num_node_features = dataset_train.num_node_features
    num_classes = dataset_train.num_node_labels

    train(train_loader, val_loader,test_loader,
          args, num_node_features, num_classes, args.device)<|MERGE_RESOLUTION|>--- conflicted
+++ resolved
@@ -167,18 +167,6 @@
     else:
         raise ValueError("Unsupported dataset.")
 
-<<<<<<< HEAD
-    x = pyg_dataset[0].x
-    y = pyg_dataset[0].y
-    edge_index = pyg_dataset[0].edge_index
-    edge_attr = pyg_dataset[0].edge_attr
-    directed = pyg_dataset[0].is_directed()
-    if not directed:
-        edge_index = torch.cat([edge_index, torch.flip(edge_index, [0])], dim=1)
-        edge_attr = torch.cat([edge_attr, edge_attr], dim=1)
-
-=======
->>>>>>> ce858a2e
     if args.split == 'random':
         graphs = GraphDataset.pyg_to_graphs(pyg_dataset, verbose=True,
                                        fixed_split=False, tensor_backend=True)
